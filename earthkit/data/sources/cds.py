# (C) Copyright 2020 ECMWF.
#
# This software is licensed under the terms of the Apache Licence Version 2.0
# which can be obtained at http://www.apache.org/licenses/LICENSE-2.0.
# In applying this licence, ECMWF does not waive the privileges and immunities
# granted to it by virtue of its status as an intergovernmental organisation
# nor does it submit to any jurisdiction.
#

import itertools
import logging
import sys
from functools import cached_property

import yaml

from earthkit.data.core.thread import SoftThreadPool
from earthkit.data.decorators import normalize
from earthkit.data.utils import ensure_iterable, tqdm

from .file import FileSource
from .prompt import APIKeyPrompt

if sys.version_info >= (3, 12):
    from itertools import batched
else:

    def batched(iterable, n):
        # batched('ABCDEFG', 3) --> ABC DEF G
        if n < 1:
            raise ValueError("n must be at least one")
        it = iter(iterable)
        while batch := tuple(itertools.islice(it, n)):
            yield batch


LOG = logging.getLogger(__name__)


class CDSAPIKeyPrompt(APIKeyPrompt):
    register_or_sign_in_url = "https://cds.climate.copernicus.eu/"
    retrieve_api_key_url = "https://cds.climate.copernicus.eu/api-how-to"

    prompts = [
        dict(
            name="url",
            default="https://cds.climate.copernicus.eu/api/v2",
            title="API url",
            validate=r"http.?://.*",
        ),
        dict(
            name="key",
            example="123:abcdef01-0000-1111-2222-0123456789ab",
            title="API key",
            hidden=True,
            validate=r"\d+:[\-0-9a-f]+",
        ),
    ]

    rcfile = "~/.cdsapirc"
    rcfile_env = "CDSAPI_RC"
    config_env = ("CDSAPI_URL", "CDSAPI_KEY")

    def save(self, input, file):
        yaml.dump(input, file, default_flow_style=False)

    def load(self, file):
        return yaml.safe_load(file.read())


<<<<<<< HEAD
    from earthkit.data.utils.importer import IMPORTER

    cdsapi = IMPORTER.import_module("cdsapi")

    try:
        return cdsapi.Client()
    except Exception as e:
        if ".cdsapirc" in str(e):
            prompt.ask_user_and_save()
            return cdsapi.Client()
=======
def client(use_prompt):
    if use_prompt:
        prompt = CDSAPIKeyPrompt()
        prompt.check()
>>>>>>> fb3e805a

        try:
            return cdsapi.Client()
        except Exception as e:
            if ".cdsapirc" in str(e) or not prompt.has_config_env():
                LOG.warning(e)
                LOG.exception(f"Could not load cds api client. {e}")
                prompt.ask_user_and_save()
                return cdsapi.Client()

            raise
    else:
        return cdsapi.Client()


EXTENSIONS = {
    "grib": ".grib",
    "netcdf": ".nc",
}


class CdsRetriever(FileSource):
    sphinxdoc = """
    CdsRetriever
    """

    def __init__(self, dataset, *args, prompt=True, **kwargs):
        super().__init__()

        self.prompt = prompt

        assert isinstance(dataset, str)
        if args and kwargs:
            raise TypeError(
                "CdsRetriever: cannot specify request using both args and kwargs"
            )

        if not args:
            args = (kwargs,)
        assert all(isinstance(request, dict) for request in args)
        self._args = args

        self.client()  # Trigger password prompt before threading

        nthreads = min(self.settings("number-of-download-threads"), len(self.requests))

        if nthreads < 2:
            self.path = [self._retrieve(dataset, r) for r in self.requests]
        else:
            with SoftThreadPool(nthreads=nthreads) as pool:
                futures = [
                    pool.submit(self._retrieve, dataset, r) for r in self.requests
                ]

                iterator = (f.result() for f in futures)
                self.path = list(tqdm(iterator, leave=True, total=len(self.requests)))

    def _retrieve(self, dataset, request):
        def retrieve(target, args):
            print(f"RETRIEVE={args}")
            cds_result = self.client().retrieve(args[0], args[1])
            self.source_filename = cds_result.location.split("/")[-1]
            cds_result.download(target=target)

        return_object = self.cache_file(
            retrieve,
            (dataset, request),
            extension=EXTENSIONS.get(request.get("format"), ".cache"),
        )
        return return_object

    @staticmethod
    @normalize("date", "date-list(%Y-%m-%d)")
    @normalize("area", "bounding-box(list)")
    def _normalize_request(**kwargs):
        return kwargs

    @cached_property
    def requests(self):
        requests = []
        for arg in self._args:
            request = self._normalize_request(**arg)
            split_on = request.pop("split_on", None)
            if split_on is None:
                requests.append(request)
                continue

            if not isinstance(split_on, dict):
                split_on = {k: 1 for k in ensure_iterable(split_on)}
            for values in itertools.product(
                *[batched(ensure_iterable(request[k]), v) for k, v in split_on.items()]
            ):
                subrequest = dict(zip(split_on, values))
                requests.append(request | subrequest)
        return requests

    def client(self):
        return client(self.prompt)


source = CdsRetriever<|MERGE_RESOLUTION|>--- conflicted
+++ resolved
@@ -68,23 +68,14 @@
         return yaml.safe_load(file.read())
 
 
-<<<<<<< HEAD
-    from earthkit.data.utils.importer import IMPORTER
-
-    cdsapi = IMPORTER.import_module("cdsapi")
-
-    try:
-        return cdsapi.Client()
-    except Exception as e:
-        if ".cdsapirc" in str(e):
-            prompt.ask_user_and_save()
-            return cdsapi.Client()
-=======
 def client(use_prompt):
     if use_prompt:
         prompt = CDSAPIKeyPrompt()
         prompt.check()
->>>>>>> fb3e805a
+
+        from earthkit.data.utils.importer import IMPORTER
+
+        cdsapi = IMPORTER.import_module("cdsapi")
 
         try:
             return cdsapi.Client()
