# (C) Copyright 2020 ECMWF.
#
# This software is licensed under the terms of the Apache Licence Version 2.0
# which can be obtained at http://www.apache.org/licenses/LICENSE-2.0.
# In applying this licence, ECMWF does not waive the privileges and immunities
# granted to it by virtue of its status as an intergovernmental organisation
# nor does it submit to any jurisdiction.
#
import collections.abc
import itertools
import sys
from functools import cached_property

import cdsapi
import yaml

from earthkit.data.core.thread import SoftThreadPool
from earthkit.data.decorators import normalize
from earthkit.data.utils import tqdm

from .file import FileSource
from .prompt import APIKeyPrompt

if sys.version_info >= (3, 12):
    from itertools import batched
else:

    def batched(iterable, n):
        # batched('ABCDEFG', 3) --> ABC DEF G
        if n < 1:
            raise ValueError("n must be at least one")
        it = iter(iterable)
        while batch := tuple(itertools.islice(it, n)):
            yield batch


def ensure_iterable(obj):
    if isinstance(obj, str) or not isinstance(obj, collections.abc.Iterable):
        return [obj]
    return obj


class CDSAPIKeyPrompt(APIKeyPrompt):
    register_or_sign_in_url = "https://cds.climate.copernicus.eu/"
    retrieve_api_key_url = "https://cds.climate.copernicus.eu/api-how-to"

    prompts = [
        dict(
            name="url",
            default="https://cds.climate.copernicus.eu/api/v2",
            title="API url",
            validate=r"http.?://.*",
        ),
        dict(
            name="key",
            example="123:abcdef01-0000-1111-2222-0123456789ab",
            title="API key",
            hidden=True,
            validate=r"\d+:[\-0-9a-f]+",
        ),
    ]

    rcfile = "~/.cdsapirc"

    def save(self, input, file):
        yaml.dump(input, file, default_flow_style=False)


def client():
    prompt = CDSAPIKeyPrompt()
    prompt.check()

    try:
        return cdsapi.Client()
    except Exception as e:
        if ".cdsapirc" in str(e):
            prompt.ask_user_and_save()
            return cdsapi.Client()

        raise


EXTENSIONS = {
    "grib": ".grib",
    "netcdf": ".nc",
}


class CdsRetriever(FileSource):
    sphinxdoc = """
    CdsRetriever
    """

    def client(self):
        return client()

    def __init__(self, dataset, *args, **kwargs):
        super().__init__()

        assert isinstance(dataset, str)
        assert not (args and kwargs)
        if not args:
            args = (kwargs,)
        assert all(isinstance(request, dict) for request in args)
        self._args = args

        self.client()  # Trigger password prompt before thraeding

        nthreads = min(self.settings("number-of-download-threads"), len(self.requests))

        if nthreads < 2:
            self.path = [self._retrieve(dataset, r) for r in self.requests]
        else:
            with SoftThreadPool(nthreads=nthreads) as pool:
                futures = [
                    pool.submit(self._retrieve, dataset, r) for r in self.requests
                ]

                iterator = (f.result() for f in futures)
                self.path = list(tqdm(iterator, leave=True, total=len(self.requests)))

    def _retrieve(self, dataset, request):
        def retrieve(target, args):
            self.client().retrieve(args[0], args[1], target)

        return self.cache_file(
            retrieve,
            (dataset, self._normalize_request(**request)),
            extension=EXTENSIONS.get(request.get("format"), ".cache"),
        )

    @staticmethod
    @normalize("date", "date-list(%Y-%m-%d)")
    @normalize("area", "bounding-box(list)")
<<<<<<< HEAD
    def requests(self, **kwargs):
        split_on = kwargs.pop("split_on", None)
        if split_on is None:
            return [kwargs]
        split_on = ensure_iterable(split_on)

        result = []
        for values in itertools.product(
            *[sorted(ensure_iterable(kwargs[k])) for k in split_on]
        ):
            subrequest = dict(zip(split_on, values))
            result.append(kwargs | subrequest)
        return result or [kwargs]
=======
    def _normalize_request(**kwargs):
        return kwargs

    @cached_property
    def requests(self):
        requests = []
        for arg in self._args:
            request = self._normalize_request(**arg)
            split_on = request.pop("split_on", None)
            if split_on is None:
                requests.append(request)
                continue

            if not isinstance(split_on, dict):
                split_on = {k: 1 for k in ensure_iterable(split_on)}
            for values in itertools.product(
                *[batched(ensure_iterable(request[k]), v) for k, v in split_on.items()]
            ):
                subrequest = dict(zip(split_on, values))
                requests.append(request | subrequest)
        return requests
>>>>>>> d99c5489

    @staticmethod
    def _normalize_request(**request):
        result = {}
        for k, v in sorted(request.items()):
            v = ensure_iterable(v)
            if k not in ("area", "grid"):
                v = sorted(v)
            result[k] = v[0] if len(v) == 1 else v
        return result


source = CdsRetriever<|MERGE_RESOLUTION|>--- conflicted
+++ resolved
@@ -132,22 +132,13 @@
     @staticmethod
     @normalize("date", "date-list(%Y-%m-%d)")
     @normalize("area", "bounding-box(list)")
-<<<<<<< HEAD
-    def requests(self, **kwargs):
-        split_on = kwargs.pop("split_on", None)
-        if split_on is None:
-            return [kwargs]
-        split_on = ensure_iterable(split_on)
-
-        result = []
-        for values in itertools.product(
-            *[sorted(ensure_iterable(kwargs[k])) for k in split_on]
-        ):
-            subrequest = dict(zip(split_on, values))
-            result.append(kwargs | subrequest)
-        return result or [kwargs]
-=======
     def _normalize_request(**kwargs):
+        kwargs = {}
+        for k, v in sorted(kwargs.items()):
+            v = ensure_iterable(v)
+            if k not in ("area", "grid"):
+                v = sorted(v)
+            kwargs[k] = v[0] if len(v) == 1 else v
         return kwargs
 
     @cached_property
@@ -168,17 +159,6 @@
                 subrequest = dict(zip(split_on, values))
                 requests.append(request | subrequest)
         return requests
->>>>>>> d99c5489
-
-    @staticmethod
-    def _normalize_request(**request):
-        result = {}
-        for k, v in sorted(request.items()):
-            v = ensure_iterable(v)
-            if k not in ("area", "grid"):
-                v = sorted(v)
-            result[k] = v[0] if len(v) == 1 else v
-        return result
 
 
 source = CdsRetriever