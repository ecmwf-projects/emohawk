# (C) Copyright 2020 ECMWF.
#
# This software is licensed under the terms of the Apache Licence Version 2.0
# which can be obtained at http://www.apache.org/licenses/LICENSE-2.0.
# In applying this licence, ECMWF does not waive the privileges and immunities
# granted to it by virtue of its status as an intergovernmental organisation
# nor does it submit to any jurisdiction.
#

import logging

from . import Source
from .multi_url import MultiUrl
from .prompt import APIKeyPrompt
from .url import Url

LOG = logging.getLogger(__name__)


class PolytopeWebKeyPrompt(APIKeyPrompt):
    register_or_sign_in_url = ("",)
    retrieve_api_key_url = ("",)
    prompts = [
        dict(
            name="user_email",
            title="Your email",
        ),
        dict(
            name="user_key",
            example="b295aad8af30332fad2fa8c963ab7900",
            title="API key",
            hidden=True,
            validate="[0-9a-z]{32}",
        ),
    ]

    rcfile = "~/.polytopeapirc"


class Polytope(Source):
    """
    Retrieve data using the Polytope Web API.
    See polytope-client.readthedocs.io for more information.

    Parameters
    ----------
    dataset : str
        The name of the dataset to query.
    request: dict[str, str]
        A collection of key : value pairs specifying the dataset.

    Examples
    --------
    >>> src = earthkit.data.from_source("polytope", "ecmwf-mars", request)
    >>> src.to_pandas()  # if tabular data
    >>> src.to_xarray()  # if datacube
    """

<<<<<<< HEAD
    def __init__(self, dataset, request, address=None) -> None:
        from earthkit.data.utils.importer import IMPORTER

        polytope = IMPORTER.import_module("polytope")
=======
    def __init__(self, dataset, request, address=None, stream=True, **kwargs) -> None:
        try:
            import polytope
        except ImportError:
            raise ImportError(
                "Polytope Web Client must be installed with 'pip install polytope-client'"
            )
>>>>>>> b4e0a4b1

        super().__init__()
        assert isinstance(dataset, str)

        self._stream_kwargs = dict()
        for k in ["group_by", "batch_size"]:
            if k in kwargs:
                self._stream_kwargs[k] = kwargs.pop(k)

        self.stream = stream

        self.request = dict(dataset=dataset, request=request)

        credentials = PolytopeWebKeyPrompt().check(load=True)

        client_kwargs = {}
        if address is not None:
            client_kwargs = {"address": address}
        self.client = polytope.api.Client(**credentials, **client_kwargs)

    def __repr__(self) -> str:
        return f"{self.__class__.__name__}({self.request['dataset']}, {self.request['request']})"

    def mutate(self) -> Source:
        pointers = self.client.retrieve(
            self.request["dataset"],
            self.request["request"],
            pointer=True,
            asynchronous=False,
        )

        urls = [p["location"] for p in pointers]
<<<<<<< HEAD
        return MultiUrl(urls)
=======
        LOG.debug(f"{urls=}")

        if self.stream:
            return Url(
                urls,
                stream=True,
                **self._stream_kwargs,
            )
        else:
            return MultiUrl(urls)
>>>>>>> b4e0a4b1


source = Polytope<|MERGE_RESOLUTION|>--- conflicted
+++ resolved
@@ -56,20 +56,10 @@
     >>> src.to_xarray()  # if datacube
     """
 
-<<<<<<< HEAD
-    def __init__(self, dataset, request, address=None) -> None:
+    def __init__(self, dataset, request, address=None, stream=True, **kwargs) -> None:
         from earthkit.data.utils.importer import IMPORTER
 
         polytope = IMPORTER.import_module("polytope")
-=======
-    def __init__(self, dataset, request, address=None, stream=True, **kwargs) -> None:
-        try:
-            import polytope
-        except ImportError:
-            raise ImportError(
-                "Polytope Web Client must be installed with 'pip install polytope-client'"
-            )
->>>>>>> b4e0a4b1
 
         super().__init__()
         assert isinstance(dataset, str)
@@ -102,9 +92,6 @@
         )
 
         urls = [p["location"] for p in pointers]
-<<<<<<< HEAD
-        return MultiUrl(urls)
-=======
         LOG.debug(f"{urls=}")
 
         if self.stream:
@@ -115,7 +102,6 @@
             )
         else:
             return MultiUrl(urls)
->>>>>>> b4e0a4b1
 
 
 source = Polytope