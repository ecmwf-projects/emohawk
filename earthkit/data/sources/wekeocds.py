# (C) Copyright 2020 ECMWF.
#
# This software is licensed under the terms of the Apache Licence Version 2.0
# which can be obtained at http://www.apache.org/licenses/LICENSE-2.0.
# In applying this licence, ECMWF does not waive the privileges and immunities
# granted to it by virtue of its status as an intergovernmental organisation
# nor does it submit to any jurisdiction.
#

import logging
import os

from earthkit.data.core.thread import SoftThreadPool
from earthkit.data.decorators import normalize
from earthkit.data.utils import tqdm
from earthkit.data.utils.importer import IMPORTER

from .file import FileSource
from .wekeo import EXTENSIONS
from .wekeo import ApiClient as WekeoClient
from .wekeo import HDAAPIKeyPrompt

<<<<<<< HEAD
hda = IMPORTER.import_module("hda")
from hda.api import DataOrderRequest  # noqa
=======
LOG = logging.getLogger(__name__)
>>>>>>> fb3e805a


class ApiClient(WekeoClient):
    name = "wekeocds"

    def __int__(self, *args, **kwargs):
        super().__init__(self, *args, **kwargs)

    def retrieve(self, name, request, target=None):
        rq = {
            "datasetId": name,
            "multiStringSelectValues": [
                {
                    "name": _name,
                    "value": _value if isinstance(_value, list) else [_value],
                }
                for _name, _value in request.items()
            ],
        }
        if "area" in request:
            rq.update({"boundingBoxValues": {"name": "area", "bbox": request["area"]}})
        matches = self.search(rq)
        out = []
        for result in matches.results:
            query = {"jobId": matches.job_id, "uri": result["url"]}
            # matches.debug(result)
            url = DataOrderRequest(self).run(query)
            out.append(
                self.stream(result.get("filename"), result.get("size"), target, *url)
            )
        return [os.path.abspath(_) for _ in out]


class WekeoCdsRetriever(FileSource):
    sphinxdoc = """
    WekeoCdsRetriever
    """

    def __init__(self, dataset, *args, prompt=True, **kwargs):
        super().__init__()

        self.prompt = prompt

        assert isinstance(dataset, str)
        if len(args):
            assert len(args) == 1
            assert isinstance(args[0], dict)
            assert not kwargs
            kwargs = args[0]

        requests = self.requests(**kwargs)

        self.client(self.prompt)  # Trigger password prompt before threading

        nthreads = min(self.settings("number-of-download-threads"), len(requests))

        if nthreads < 2:
            self.path = [self._retrieve(dataset, r) for r in requests]
        else:
            with SoftThreadPool(nthreads=nthreads) as pool:
                futures = [pool.submit(self._retrieve, dataset, r) for r in requests]

                iterator = (f.result() for f in futures)
                self.path = list(tqdm(iterator, leave=True, total=len(requests)))

    def _retrieve(self, dataset, request):
        def retrieve(target, args):
            self.client(self.prompt).retrieve(args[0], args[1], target)

        return self.cache_file(
            retrieve,
            (dataset, request),
            extension=EXTENSIONS.get(request.get("format"), ".cache"),
        )

    @normalize("date", "date-list(%Y-%m-%d)")
    @normalize("area", "bounding-box(list)")
    def requests(self, **kwargs):
        if "year" in kwargs:
            if "month" not in kwargs:
                kwargs["month"] = [f"{i+1:02}" for i in range(0, 12)]
            if "day" not in kwargs:
                kwargs["day"] = [f"{i+1:02}" for i in range(0, 31)]

        split_on = kwargs.pop("split_on", None)
        if split_on is None or not isinstance(kwargs.get(split_on), (list, tuple)):
            return [kwargs]

        result = []

        for v in kwargs[split_on]:
            r = dict(**kwargs)
            r[split_on] = v
            result.append(r)

        return result

    @staticmethod
    def client(use_prompt):
        if use_prompt:
            prompt = HDAAPIKeyPrompt()
            prompt.check()

            try:
                return ApiClient()
            except Exception as e:
                # if no rc file is available hda throws
                # ConfigurationError: Missing or incomplete configuration
                if ".hdarc" in str(e) or not prompt.has_config_env():
                    LOG.warning(e)
                    LOG.exception(f"Could not load hda client. {e}")
                    prompt.ask_user_and_save()
                    return ApiClient()
                raise
        else:
            return ApiClient()


source = WekeoCdsRetriever<|MERGE_RESOLUTION|>--- conflicted
+++ resolved
@@ -20,12 +20,10 @@
 from .wekeo import ApiClient as WekeoClient
 from .wekeo import HDAAPIKeyPrompt
 
-<<<<<<< HEAD
 hda = IMPORTER.import_module("hda")
 from hda.api import DataOrderRequest  # noqa
-=======
+
 LOG = logging.getLogger(__name__)
->>>>>>> fb3e805a
 
 
 class ApiClient(WekeoClient):
