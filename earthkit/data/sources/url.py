--- conflicted
+++ resolved
@@ -445,48 +445,6 @@
         return _from_source(self, **self._kwargs)
 
     def to_stream(self):
-<<<<<<< HEAD
-        from urllib.request import Request, urlopen
-
-        headers = self.prepare_headers(self.url)
-
-        # TODO: ensure stream is closed when consumed
-        # TODO: use multiurl
-        r = Request(self.url, headers=headers)
-        return urlopen(r)
-
-    def prepare_headers(self, url):
-        headers = super().prepare_headers(url)
-        parts = self.parts_header(self.parts)
-        if parts is not None and parts:
-            if headers is None:
-                headers = {}
-            headers.update(parts)
-        return headers if headers is not None else {}
-
-    def parts_header(self, parts):
-        if parts is not None:
-            if isinstance(parts, (list, tuple)):
-                part = parts[0]
-            else:
-                part = parts
-
-            offset, length = part.offset, part.length
-
-            if offset is None and length is None:
-                return {}
-
-            if offset is None:
-                offset = ""
-            start = offset
-
-            end = ""
-            if length is not None:
-                if isinstance(offset, int):
-                    end = offset + length - 1
-                else:
-                    end = length
-=======
         downloader = Downloader(
             self.url,
             chunk_size=256,
@@ -501,7 +459,6 @@
             resume_transfers=False,
             override_target_file=False,
         )
->>>>>>> ac24d98b
 
         size, mode, skip, trust_size = downloader.estimate_size(None)
         stream = downloader.make_stream()
