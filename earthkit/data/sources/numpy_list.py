--- conflicted
+++ resolved
@@ -27,14 +27,10 @@
         pass
 
     def _values(self, dtype=None):
-<<<<<<< HEAD
-        return self._array
-=======
         if dtype is None:
             return self._array
         else:
             return self._array.astype(dtype)
->>>>>>> e50ddce2
 
     def write(self, f):
         from earthkit.data.writers import write
