# (C) Copyright 2020 ECMWF.
#
# This software is licensed under the terms of the Apache Licence Version 2.0
# which can be obtained at http://www.apache.org/licenses/LICENSE-2.0.
# In applying this licence, ECMWF does not waive the privileges and immunities
# granted to it by virtue of its status as an intergovernmental organisation
# nor does it submit to any jurisdiction.
#

from earthkit.data.sources.array_list import ArrayFieldList


<<<<<<< HEAD
from earthkit.data.core.fieldlist import Field, FieldList
from earthkit.data.core.index import MaskIndex, MultiIndex
from earthkit.data.readers.grib.pandas import PandasMixIn
from earthkit.data.readers.grib.xarray import XarrayMixIn

LOG = logging.getLogger(__name__)


class NumpyField(Field):
    r"""Represent a field consisting of an ndarray and metadata object.

    Parameters
    ----------
    array: ndarray
        Array storing the values of the field
    metadata: :class:`Metadata`
        Metadata object describing the field metadata.
    """

    def __init__(self, array, metadata):
        self._array = array
        super().__init__(metadata=metadata)

    def _make_metadata(self):
        pass

    def _values(self, dtype=None):
        if dtype is None:
            return self._array
        else:
            return self._array.astype(dtype, copy=False)

    def __repr__(self):
        return f"{self.__class__.__name__}()"

    def write(self, f, **kwargs):
        r"""Write the field to a file object.

        Parameters
        ----------
        f: file object
            The target file object.
        **kwargs: dict, optional
            Other keyword arguments passed to :meth:`data.writers.grib.GribWriter.write`.
        """
        from earthkit.data.writers import write

        write(f, self.values, self._metadata, **kwargs)


class NumpyFieldListCore(PandasMixIn, XarrayMixIn, FieldList):
    def __init__(self, array, metadata, *args, **kwargs):
        self._array = array
        self._metadata = metadata

        if not isinstance(self._metadata, list):
            self._metadata = [self._metadata]

        if isinstance(self._array, np.ndarray):
            if self._array.shape[0] != len(self._metadata):
                # we have a single array and a single metadata
                if len(self._metadata) == 1 and self._shape_match(
                    self._array.shape, self._metadata[0].geography.shape()
                ):
                    self._array = np.array([self._array])
                else:
                    raise ValueError(
                        (
                            f"first array dimension ({self._array.shape[0]}) differs "
                            f"from number of metadata objects ({len(self._metadata)})"
                        )
                    )
        elif isinstance(self._array, list):
            if len(self._array) != len(self._metadata):
                raise ValueError(
                    (
                        f"array len ({len(self._array)}) differs "
                        f"from number of metadata objects ({len(self._metadata)})"
                    )
                )

            for i, a in enumerate(self._array):
                if not isinstance(a, np.ndarray):
                    raise ValueError(
                        f"All array element must be an ndarray. Type at position={i} is {type(a)}"
                    )

        else:
            raise TypeError("array must be an ndarray or a list of ndarrays")

        # hide internal metadata related to values
        self._metadata = [md._hide_internal_keys() for md in self._metadata]

        super().__init__(*args, **kwargs)

    def _shape_match(self, shape1, shape2):
        if shape1 == shape2:
            return True
        if len(shape1) == 1 and shape1[0] == np.prod(shape2):
            return True
        return False

    @classmethod
    def new_mask_index(self, *args, **kwargs):
        return NumpyMaskFieldList(*args, **kwargs)

    @classmethod
    def merge(cls, sources):
        assert all(isinstance(_, NumpyFieldListCore) for _ in sources)
        merger = ListMerger(sources)
        # merger = MultiUnwindMerger(sources)
        return merger.to_fieldlist()

    def __repr__(self):
        return f"{self.__class__.__name__}(fields={len(self)})"

    def _to_numpy_fieldlist(self, **kwargs):
        if self[0]._array_matches(self._array[0], **kwargs):
            return self
        else:
            return type(self)(self.to_numpy(**kwargs), self._metadata)

    def save(self, filename, append=False, check_nans=True, bits_per_value=16):
        r"""Write all the fields into a file.

        Parameters
        ----------
        filename: str
            The target file path.
        append: bool
            When it is true append data to the target file. Otherwise
            the target file be overwritten if already exists.
        check_nans: bool
            Replace nans in the values with GRIB missing values when generating the output.
        bits_per_value: int
            Set the ``bitsPerValue`` GRIB key in the generated output.
        """
        super().save(
            filename,
            append=append,
            check_nans=check_nans,
            bits_per_value=bits_per_value,
        )


class MultiUnwindMerger:
    def __init__(self, sources):
        self.sources = list(self._flatten(sources))

    def _flatten(self, sources):
        if isinstance(sources, NumpyMultiFieldList):
            for s in sources.indexes:
                yield from self._flatten(s)
        elif isinstance(sources, list):
            for s in sources:
                yield from self._flatten(s)
        else:
            yield sources

    def to_fieldlist(self):
        return NumpyMultiFieldList(self.sources)


class ListMerger:
    def __init__(self, sources):
        self.sources = sources

    def to_fieldlist(self):
        array = []
        metadata = []
        for s in self.sources:
            for f in s:
                array.append(f._array)
                metadata.append(f._metadata)
        return NumpyFieldList(array, metadata)


class NumpyFieldList(NumpyFieldListCore):
    r"""Represent a list of :obj:`NumpyField <data.sources.numpy_list.NumpyField>`\ s.

    The preferred way to create a NumpyFieldList is to use either the
    static :obj:`from_numpy` method or the :obj:`to_fieldlist` method.

    See Also
    --------
    from_numpy
    to_fieldlist

    """

    def _getitem(self, n):
        if isinstance(n, int):
            return NumpyField(self._array[n], self._metadata[n])

    def __len__(self):
        return (
            len(self._array) if isinstance(self._array, list) else self._array.shape[0]
        )

    def to_numpy(self, **kwargs):
        if isinstance(self._array, np.ndarray):
            return self._array
        else:
            return super().to_numpy(**kwargs)


class NumpyMaskFieldList(NumpyFieldListCore, MaskIndex):
=======
class NumpyFieldList(ArrayFieldList):
>>>>>>> 7fce8ef8
    def __init__(self, *args, **kwargs):
        from earthkit.data.utils.array import numpy_backend

        kwargs.pop("backend", None)
        super().__init__(*args, array_backend=numpy_backend(), **kwargs)<|MERGE_RESOLUTION|>--- conflicted
+++ resolved
@@ -10,217 +10,7 @@
 from earthkit.data.sources.array_list import ArrayFieldList
 
 
-<<<<<<< HEAD
-from earthkit.data.core.fieldlist import Field, FieldList
-from earthkit.data.core.index import MaskIndex, MultiIndex
-from earthkit.data.readers.grib.pandas import PandasMixIn
-from earthkit.data.readers.grib.xarray import XarrayMixIn
-
-LOG = logging.getLogger(__name__)
-
-
-class NumpyField(Field):
-    r"""Represent a field consisting of an ndarray and metadata object.
-
-    Parameters
-    ----------
-    array: ndarray
-        Array storing the values of the field
-    metadata: :class:`Metadata`
-        Metadata object describing the field metadata.
-    """
-
-    def __init__(self, array, metadata):
-        self._array = array
-        super().__init__(metadata=metadata)
-
-    def _make_metadata(self):
-        pass
-
-    def _values(self, dtype=None):
-        if dtype is None:
-            return self._array
-        else:
-            return self._array.astype(dtype, copy=False)
-
-    def __repr__(self):
-        return f"{self.__class__.__name__}()"
-
-    def write(self, f, **kwargs):
-        r"""Write the field to a file object.
-
-        Parameters
-        ----------
-        f: file object
-            The target file object.
-        **kwargs: dict, optional
-            Other keyword arguments passed to :meth:`data.writers.grib.GribWriter.write`.
-        """
-        from earthkit.data.writers import write
-
-        write(f, self.values, self._metadata, **kwargs)
-
-
-class NumpyFieldListCore(PandasMixIn, XarrayMixIn, FieldList):
-    def __init__(self, array, metadata, *args, **kwargs):
-        self._array = array
-        self._metadata = metadata
-
-        if not isinstance(self._metadata, list):
-            self._metadata = [self._metadata]
-
-        if isinstance(self._array, np.ndarray):
-            if self._array.shape[0] != len(self._metadata):
-                # we have a single array and a single metadata
-                if len(self._metadata) == 1 and self._shape_match(
-                    self._array.shape, self._metadata[0].geography.shape()
-                ):
-                    self._array = np.array([self._array])
-                else:
-                    raise ValueError(
-                        (
-                            f"first array dimension ({self._array.shape[0]}) differs "
-                            f"from number of metadata objects ({len(self._metadata)})"
-                        )
-                    )
-        elif isinstance(self._array, list):
-            if len(self._array) != len(self._metadata):
-                raise ValueError(
-                    (
-                        f"array len ({len(self._array)}) differs "
-                        f"from number of metadata objects ({len(self._metadata)})"
-                    )
-                )
-
-            for i, a in enumerate(self._array):
-                if not isinstance(a, np.ndarray):
-                    raise ValueError(
-                        f"All array element must be an ndarray. Type at position={i} is {type(a)}"
-                    )
-
-        else:
-            raise TypeError("array must be an ndarray or a list of ndarrays")
-
-        # hide internal metadata related to values
-        self._metadata = [md._hide_internal_keys() for md in self._metadata]
-
-        super().__init__(*args, **kwargs)
-
-    def _shape_match(self, shape1, shape2):
-        if shape1 == shape2:
-            return True
-        if len(shape1) == 1 and shape1[0] == np.prod(shape2):
-            return True
-        return False
-
-    @classmethod
-    def new_mask_index(self, *args, **kwargs):
-        return NumpyMaskFieldList(*args, **kwargs)
-
-    @classmethod
-    def merge(cls, sources):
-        assert all(isinstance(_, NumpyFieldListCore) for _ in sources)
-        merger = ListMerger(sources)
-        # merger = MultiUnwindMerger(sources)
-        return merger.to_fieldlist()
-
-    def __repr__(self):
-        return f"{self.__class__.__name__}(fields={len(self)})"
-
-    def _to_numpy_fieldlist(self, **kwargs):
-        if self[0]._array_matches(self._array[0], **kwargs):
-            return self
-        else:
-            return type(self)(self.to_numpy(**kwargs), self._metadata)
-
-    def save(self, filename, append=False, check_nans=True, bits_per_value=16):
-        r"""Write all the fields into a file.
-
-        Parameters
-        ----------
-        filename: str
-            The target file path.
-        append: bool
-            When it is true append data to the target file. Otherwise
-            the target file be overwritten if already exists.
-        check_nans: bool
-            Replace nans in the values with GRIB missing values when generating the output.
-        bits_per_value: int
-            Set the ``bitsPerValue`` GRIB key in the generated output.
-        """
-        super().save(
-            filename,
-            append=append,
-            check_nans=check_nans,
-            bits_per_value=bits_per_value,
-        )
-
-
-class MultiUnwindMerger:
-    def __init__(self, sources):
-        self.sources = list(self._flatten(sources))
-
-    def _flatten(self, sources):
-        if isinstance(sources, NumpyMultiFieldList):
-            for s in sources.indexes:
-                yield from self._flatten(s)
-        elif isinstance(sources, list):
-            for s in sources:
-                yield from self._flatten(s)
-        else:
-            yield sources
-
-    def to_fieldlist(self):
-        return NumpyMultiFieldList(self.sources)
-
-
-class ListMerger:
-    def __init__(self, sources):
-        self.sources = sources
-
-    def to_fieldlist(self):
-        array = []
-        metadata = []
-        for s in self.sources:
-            for f in s:
-                array.append(f._array)
-                metadata.append(f._metadata)
-        return NumpyFieldList(array, metadata)
-
-
-class NumpyFieldList(NumpyFieldListCore):
-    r"""Represent a list of :obj:`NumpyField <data.sources.numpy_list.NumpyField>`\ s.
-
-    The preferred way to create a NumpyFieldList is to use either the
-    static :obj:`from_numpy` method or the :obj:`to_fieldlist` method.
-
-    See Also
-    --------
-    from_numpy
-    to_fieldlist
-
-    """
-
-    def _getitem(self, n):
-        if isinstance(n, int):
-            return NumpyField(self._array[n], self._metadata[n])
-
-    def __len__(self):
-        return (
-            len(self._array) if isinstance(self._array, list) else self._array.shape[0]
-        )
-
-    def to_numpy(self, **kwargs):
-        if isinstance(self._array, np.ndarray):
-            return self._array
-        else:
-            return super().to_numpy(**kwargs)
-
-
-class NumpyMaskFieldList(NumpyFieldListCore, MaskIndex):
-=======
 class NumpyFieldList(ArrayFieldList):
->>>>>>> 7fce8ef8
     def __init__(self, *args, **kwargs):
         from earthkit.data.utils.array import numpy_backend
 
