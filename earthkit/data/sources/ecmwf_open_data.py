# (C) Copyright 2020 ECMWF.
#
# This software is licensed under the terms of the Apache Licence Version 2.0
# which can be obtained at http://www.apache.org/licenses/LICENSE-2.0.
# In applying this licence, ECMWF does not waive the privileges and immunities
# granted to it by virtue of its status as an intergovernmental organisation
# nor does it submit to any jurisdiction.
#

from .file import FileSource


class EODRetriever(FileSource):
    sphinxdoc = """
    EODRetriever
    """

    def __init__(self, *args, source="ecmwf", model="ifs", **kwargs):
        super().__init__()
        from earthkit.data.utils.importer import IMPORTER

        opendata = IMPORTER.import_module("ecmwf.opendata")

        if len(args):
            assert len(args) == 1
            assert isinstance(args[0], dict)
            assert not kwargs
            kwargs = args[0]

        self.source_kwargs = self.request(**kwargs)

<<<<<<< HEAD
        self.client = opendata.Client(source=source, preserve_request_order=True)
=======
        self.client = ecmwf.opendata.Client(
            source=source, model=model, preserve_request_order=True
        )
>>>>>>> fc46bb9a

        self.path = self._retrieve(self.source_kwargs)

    def connect_to_mirror(self, mirror):
        return mirror.connection_for_eod(self)

    def _retrieve(self, request):
        def retrieve(target, request):
            self.client.retrieve(request, target)

        return self.cache_file(
            retrieve,
            request,
        )

    # @normalize("date", "date-list(%Y-%m-%d)")
    # @normalize("area", "bounding-box(list)")
    def request(self, **request):
        return request


source = EODRetriever<|MERGE_RESOLUTION|>--- conflicted
+++ resolved
@@ -6,6 +6,8 @@
 # granted to it by virtue of its status as an intergovernmental organisation
 # nor does it submit to any jurisdiction.
 #
+
+import ecmwf.opendata
 
 from .file import FileSource
 
@@ -17,10 +19,6 @@
 
     def __init__(self, *args, source="ecmwf", model="ifs", **kwargs):
         super().__init__()
-        from earthkit.data.utils.importer import IMPORTER
-
-        opendata = IMPORTER.import_module("ecmwf.opendata")
-
         if len(args):
             assert len(args) == 1
             assert isinstance(args[0], dict)
@@ -29,13 +27,9 @@
 
         self.source_kwargs = self.request(**kwargs)
 
-<<<<<<< HEAD
-        self.client = opendata.Client(source=source, preserve_request_order=True)
-=======
         self.client = ecmwf.opendata.Client(
             source=source, model=model, preserve_request_order=True
         )
->>>>>>> fc46bb9a
 
         self.path = self._retrieve(self.source_kwargs)
 
