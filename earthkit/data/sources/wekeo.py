--- conflicted
+++ resolved
@@ -19,12 +19,10 @@
 from .file import FileSource
 from .prompt import APIKeyPrompt
 
-<<<<<<< HEAD
 hda = IMPORTER.import_module("hda")
 from hda.api import DataOrderRequest  # noqa
-=======
+
 LOG = logging.getLogger(__name__)
->>>>>>> fb3e805a
 
 
 class HDAAPIKeyPrompt(APIKeyPrompt):
