import numpy
import xarray
import xarray.core.indexing as indexing
from xarray.backends import BackendEntrypoint
from itertools import product

from earthkit.data import from_source, from_object, FieldList
from earthkit.data.readers.netcdf import get_fields_from_ds
from earthkit.data.core import Base


DEFAULT_METADATA_KEYS = {
    "CF": [
        "shortName",
        "units",
        "name",
        "cfName",
        "cfVarName",
        "missingValue",
        "totalNumber",
        "numberOfDirections",
        "numberOfFrequencies",
        "NV",
        "gridDefinitionDescription",
    ]
}


def get_metadata_keys(tag, metadata):
    if tag =='describe':
        return metadata.describe_keys()
    
    if tag in DEFAULT_METADATA_KEYS:
        return DEFAULT_METADATA_KEYS[tag]
    
    print("Metadata tag not recognised, not adding any metadata to variables")
    return []


class EarthkitBackendArray(xarray.backends.common.BackendArray):
    def __init__(self, ekds, dims, shape, xp):
        super().__init__()
        self.ekds = ekds
        self.dims = dims
        self.shape = shape
        self.dtype = xp.float32
        self.xp = xp

    def __getitem__(self, key: xarray.core.indexing.ExplicitIndexer):
        indexing_support = indexing.IndexingSupport.BASIC
        raw_key, numpy_indices = indexing.decompose_indexer(
            key, self.shape, indexing_support
        )
        result = self._raw_indexing_method(raw_key.tuple)
        if numpy_indices.tuple:
            # index the loaded np.ndarray
            result = indexing.NdArrayLikeIndexingAdapter(result)[numpy_indices]
        return result
        # return indexing.explicit_indexing_adapter(
        #     key,
        #     self.shape,
        #     indexing.IndexingSupport.BASIC,
        #     self._raw_indexing_method,
        # )
        # bug in xarray here? tries to create a NumpyIndexingAdapter instead of NdArrayLikeIndexingAdapter
        # patched in local copy for now, but could construct this ourself

    def _raw_indexing_method(self, key: tuple):
        # must be threadsafe
        isels = dict(zip(self.dims, key))
        result = self.ekds.isel(**isels).to_numpy()
        # print(f"Loaded {self.xp.__name__} with shape: {result.shape}")

        # Loading as numpy but then converting. This needs to be changed upstream (eccodes)
        # to load directly into cupy.
        # Maybe some incompatibilities when trying to copy from FFI to cupy directly
        result = self.xp.asarray(result)

        return result


def _get_common_attributes(metadata, keys):
    common_entries = {}
    if len(metadata) > 0:
        common_entries = {key: metadata[0][key] for key in keys if key in metadata[0]}
        for dictionary in metadata[1:]:
            common_entries = {
                key: value
                for key, value in common_entries.items()
                if key in dictionary and common_entries[key] == dictionary[key]
            }
    return common_entries


class EarthkitObjectBackendEntrypoint(BackendEntrypoint):
    def open_dataset(
            self, ekds, drop_variables=None, dims_order=None, array_module=numpy,
<<<<<<< HEAD
            variable_metadata_keys=[]
=======
            variable_metadata_keys = None, variable_index = ["param", "variable"]
>>>>>>> 82ec6476
        ):

        if isinstance(variable_metadata_keys, str):
            variable_metadata_keys = get_metadata_keys(variable_metadata_keys, ekds[0].metadata())
            
        xp = array_module

        attributes = _get_common_attributes(ekds.metadata(), ekds._default_ls_keys())
        if hasattr(ekds, "path"):
            attributes["ekds_source"] = ekds.path

        vars = {}
        for var_index in variable_index:
            params = ekds.index(var_index)
            if len(params) > 0:
                var_key = var_index
                break

        ekds.index("step")  # have to access this to make it appear below in indices()
        if dims_order is None:
            other_dims = [
                key for key in ekds.indices(squeeze=True).keys() if key != "param"
            ]
        else:
            other_dims = dims_order

        for param in params:
            ekds_param = ekds.sel(**{var_key: param})
            print(ekds_param)
            ek_param = ekds_param.to_tensor(*other_dims)
            print(ek_param)
            dims = [key for key in ek_param.coords.keys() if key != "param"]

            backend_array = EarthkitBackendArray(ek_param, dims, ek_param.shape, xp)
            data = indexing.LazilyIndexedArray(backend_array)
            
            # Get metadata keys which are common for all fields, and not listed in dataset attrs
            var_attrs = _get_common_attributes(
                ek_param.source.metadata(), [k for k in variable_metadata_keys if k not in attributes]
            )
            var_attrs = {"metadata": ekds[0].metadata()}
            var = xarray.Variable(dims, data, attrs=var_attrs)
            vars[param] = var

        dataset = xarray.Dataset(vars, coords=ek_param.coords, attrs=attributes)

        return dataset

    @classmethod
    def guess_can_open(cls, ek_object):
        return isinstance(ek_object, Base)


class EarthkitBackendEntrypoint(EarthkitObjectBackendEntrypoint):
    def open_dataset(
        self, filename_or_obj, drop_variables=None, dims_order=None, array_module=numpy,
        variable_metadata_keys = []
    ):
        print("hello")
        if isinstance(filename_or_obj, Base):
            ekds = filename_or_obj
        elif isinstance(filename_or_obj, str):  # TODO: Add Path? or handle with try statement
            ekds = from_source("file", filename_or_obj)
        else:
            ekds = from_object(filename_or_obj)

        return EarthkitObjectBackendEntrypoint.open_dataset(
            self, ekds, drop_variables=drop_variables, dims_order=dims_order, array_module=array_module,
            variable_metadata_keys=variable_metadata_keys
        )
    
    @classmethod
    def guess_can_open(cls, filename_or_obj):
        return True #  filename_or_obj.endswith(".grib")


@xarray.register_dataset_accessor("to_grib")
class GribSaver:
    def __init__(self, xarray_obj):
        self._obj = xarray_obj

    def __call__(self, filename):
        assert "ekds" in self._obj.attrs, "Dataset was not opened with earthkit backend"
        ekds = self._obj.attrs["ekds"]
        ekds.save(filename)


def data_array_to_list(da):
    dims = [dim for dim in da.dims if dim not in ["values", "X", "Y", "lat", "lon"]]
    coords = {key: value for key, value in da.coords.items() if key in dims}

    data_list = []
    metadata_list = []
    for values in product(*[coords[dim].values for dim in dims]):
        local_coords = dict(zip(dims, values))
        xa_field = da.sel(**local_coords)
        
        # extract metadata from object
        if hasattr(da, "earthkit"):
            metadata = da.earthkit.metadata
        else:
            raise ValueError("Earthkit attribute not found in DataArray. Required for conversion to FieldList!")
        
        metadata = metadata.override(**local_coords)
        data_list.append(xa_field.values)
        metadata_list.append(metadata)
    return data_list, metadata_list


class XarrayEarthkit():
    def to_grib(self, filename):
        fl = self.to_fieldlist()
        fl.save(filename)


@xarray.register_dataarray_accessor("earthkit")
class XarrayEarthkitDataArray(XarrayEarthkit):
    def __init__(self, xarray_obj):
        self._obj = xarray_obj

    @property
    def metadata(self):
        return self._obj.attrs.get("metadata", None)

    @metadata.setter
    def metadata(self, value):
        self._obj.attrs["metadata"] = value

    @metadata.deleter
    def metadata(self):
        self._obj.attrs.pop("metadata", None)

    def to_fieldlist(self):
        data_list, metadata_list = data_array_to_list(self._obj)
        field_list = FieldList.from_numpy(numpy.array(data_list), metadata_list)
        return field_list


@xarray.register_dataset_accessor("earthkit")
class XarrayEarthkitDataSet(XarrayEarthkit):
    def __init__(self, xarray_obj):
        self._obj = xarray_obj

    def to_fieldlist(self):
        data_list = []
        metadata_list = []
        for var in self._obj.data_vars:
            da = self._obj
            da_data, da_metadata = data_array_to_list(da)
            data_list.extend(da_data)
            metadata_list.extend(da_metadata)
        field_list = FieldList.from_numpy(numpy.array(data_list), metadata_list)
        return field_list<|MERGE_RESOLUTION|>--- conflicted
+++ resolved
@@ -95,11 +95,7 @@
 class EarthkitObjectBackendEntrypoint(BackendEntrypoint):
     def open_dataset(
             self, ekds, drop_variables=None, dims_order=None, array_module=numpy,
-<<<<<<< HEAD
-            variable_metadata_keys=[]
-=======
             variable_metadata_keys = None, variable_index = ["param", "variable"]
->>>>>>> 82ec6476
         ):
 
         if isinstance(variable_metadata_keys, str):
@@ -128,9 +124,7 @@
 
         for param in params:
             ekds_param = ekds.sel(**{var_key: param})
-            print(ekds_param)
             ek_param = ekds_param.to_tensor(*other_dims)
-            print(ek_param)
             dims = [key for key in ek_param.coords.keys() if key != "param"]
 
             backend_array = EarthkitBackendArray(ek_param, dims, ek_param.shape, xp)
@@ -158,7 +152,6 @@
         self, filename_or_obj, drop_variables=None, dims_order=None, array_module=numpy,
         variable_metadata_keys = []
     ):
-        print("hello")
         if isinstance(filename_or_obj, Base):
             ekds = filename_or_obj
         elif isinstance(filename_or_obj, str):  # TODO: Add Path? or handle with try statement
@@ -174,17 +167,6 @@
     @classmethod
     def guess_can_open(cls, filename_or_obj):
         return True #  filename_or_obj.endswith(".grib")
-
-
-@xarray.register_dataset_accessor("to_grib")
-class GribSaver:
-    def __init__(self, xarray_obj):
-        self._obj = xarray_obj
-
-    def __call__(self, filename):
-        assert "ekds" in self._obj.attrs, "Dataset was not opened with earthkit backend"
-        ekds = self._obj.attrs["ekds"]
-        ekds.save(filename)
 
 
 def data_array_to_list(da):
