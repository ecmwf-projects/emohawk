--- conflicted
+++ resolved
@@ -94,11 +94,8 @@
     or os.environ.get("FDB5_CONFIG", None) is not None
 )
 NO_POLYTOPE = not os.path.exists(os.path.expanduser("~/.polytopeapirc"))
-<<<<<<< HEAD
 NO_CARTOPY = MISSING("cartopy.ccrs")
-=======
 NO_ECCOVJSON = not modules_installed("eccovjson")
->>>>>>> f2432fbe
 
 IN_GITHUB = os.environ.get("GITHUB_WORKFLOW") is not None
 
