--- conflicted
+++ resolved
@@ -508,13 +508,9 @@
     def __getitem__(self, n):
         if isinstance(n, slice):
             return self.from_slice(n)
-<<<<<<< HEAD
         if isinstance(n, tuple):
             return self.from_tuple(n)
-        if isinstance(n, (list, np.ndarray)):
-=======
-        if isinstance(n, (tuple, list)):
->>>>>>> 7fce8ef8
+        if isinstance(n, list):
             return self.from_multi(n)
         if isinstance(n, dict):
             return self.from_dict(n)
