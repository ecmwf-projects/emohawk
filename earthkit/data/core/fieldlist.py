# (C) Copyright 2020 ECMWF.
#
# This software is licensed under the terms of the Apache Licence Version 2.0
# which can be obtained at http://www.apache.org/licenses/LICENSE-2.0.
# In applying this licence, ECMWF does not waive the privileges and immunities
# granted to it by virtue of its status as an intergovernmental organisation
# nor does it submit to any jurisdiction.
#

import math
from abc import abstractmethod
from collections import defaultdict

from earthkit.data.core import Base
from earthkit.data.core.index import Index
from earthkit.data.decorators import cached_method
from earthkit.data.utils.metadata import metadata_argument


class Field(Base):
    r"""Represents a Field."""

    def __init__(self, metadata=None):
        self.__metadata = metadata

    @abstractmethod
    def _values(self, dtype=None):
        r"""Return the values stored in the field as an ndarray.

        Parameters
        ----------
        dtype: str, numpy.dtype or None
            Typecode or data-type of the array. When it is :obj:`None` the default
            type used by the underlying data accessor is used. For GRIB it is
            ``np.float64``.

        Returns
        -------
        ndarray
            Field values

        """
        self._not_implemented()

    @property
    def values(self):
        r"""ndarray: Get the values stored in the field as a 1D ndarray."""
        v = self._values()
        if len(v.shape) != 1:
            n = math.prod(v.shape)
            return v.reshape(n)
        return v

    def _make_metadata(self):
        r"""Create a field metadata object."""
        self._not_implemented()

    @property
    def _metadata(self):
        r"""Metadata: Get the object representing the field's metadata."""
        if self.__metadata is None:
            self.__metadata = self._make_metadata()
        return self.__metadata

    def to_numpy(self, flatten=False, dtype=None):
        r"""Return the values stored in the field as an ndarray.

        Parameters
        ----------
        flatten: bool
            When it is True a flat ndarray is returned. Otherwise an ndarray with the field's
            :obj:`shape` is returned.
        dtype: str, numpy.dtype or None
            Typecode or data-type of the array. When it is :obj:`None` the default
            type used by the underlying data accessor is used. For GRIB it is ``np.float64``.

        Returns
        -------
        ndarray
            Field values

        """
        v = self._values(dtype=dtype)
        shape = self._required_shape(flatten)
        if shape != v.shape:
            return v.reshape(shape)
        return v

    def _required_shape(self, flatten):
        return self.shape if not flatten else (math.prod(self.shape),)

    def _array_matches(self, array, flatten=False, dtype=None):
        shape = self._required_shape(flatten)
        return shape == array.shape and (dtype is None or dtype == array.dtype)

    def data(self, keys=("lat", "lon", "value"), flatten=False, dtype=None):
        r"""Return the values and/or the geographical coordinates for each grid point.

        Parameters
        ----------
        keys: :obj:`str`, :obj:`list` or :obj:`tuple`
            Specifies the type of data to be returned. Any combination of "lat", "lon" and "value"
            is allowed here.
        flatten: bool
            When it is True a flat ndarray per key is returned. Otherwise an ndarray with the field's
            :obj:`shape` is returned for each key.
        dtype: str, numpy.dtype or None
            Typecode or data-type of the arrays. When it is :obj:`None` the default
            type used by the underlying data accessor is used. For GRIB it is ``np.float64``.


        Returns
        -------
        ndarray
            An ndarray containing one ndarray per key is returned
            (following the order in ``keys``). When ``keys`` is a single value only the
            ndarray belonging to the key is returned.


        Examples
        --------
        - :ref:`/examples/grib_lat_lon_value.ipynb`

        >>> import earthkit.data
        >>> ds = earthkit.data.from_source("file", "docs/examples/test6.grib")
        >>> d = ds[0].data()
        >>> d.shape
        (3, 7, 12)
        >>> d[0, 0, 0]  # first latitude
        90.0
        >>> d[1, 0, 0]  # first longitude
        0.0
        >>> d[2, 0, 0]  # first value
        272.56417847
        >>> d = ds[0].data(keys="lon")
        >>> d.shape
        (7, 12)
        >>> d[0, 0]  # first longitude
        0.0

        See Also
        --------
        to_latlon
        to_points
        to_numpy
        values

        """
        _keys = dict(
            lat=self._metadata.geography.latitudes,
            lon=self._metadata.geography.longitudes,
            value=self._values,
        )

        if isinstance(keys, str):
            keys = [keys]

        for k in keys:
            if k not in _keys:
                raise ValueError(f"data: invalid argument: {k}")

        r = [_keys[k](dtype=dtype) for k in keys]
        shape = self._required_shape(flatten)
        if shape != r[0].shape:
            r = [x.reshape(shape) for x in r]

        if len(r) == 1:
            return r[0]
        else:
            import numpy as np

            return np.array(r)

    def to_points(self, flatten=False, dtype=None):
        r"""Return the geographical coordinates in the data's original
        Coordinate Reference System (CRS).

        Parameters
        ----------
        flatten: bool
            When it is True 1D ndarrays are returned. Otherwise ndarrays with the field's
            :obj:`shape` are returned.
        dtype: str, numpy.dtype or None
            Typecode or data-type of the arrays. When it is :obj:`None` the default
            type used by the underlying data accessor is used. For GRIB it is
            ``np.float64``.

        Returns
        -------
        dict
            Dictionary with items "x" and "y", containing the ndarrays of the x and
            y coordinates, respectively.

        Raises
        ------
        ValueError
            When the coordinates in the data's original CRS are not available.

        See Also
        --------
        to_latlon

        """
        x = self._metadata.geography.x(dtype=dtype)
        y = self._metadata.geography.y(dtype=dtype)
        if x is not None and y is not None:
            shape = self._required_shape(flatten)
            if shape != x.shape:
                x = x.reshape(shape)
                y = y.reshape(shape)
            return dict(x=x, y=y)
        elif self.projection().CARTOPY_CRS == "PlateCarree":
            lon, lat = self.data(("lon", "lat"), flatten=flatten, dtype=dtype)
            return dict(x=lon, y=lat)
        else:
            raise ValueError(
                "to_points(): geographical coordinates in original CRS are not available"
            )

    def to_latlon(self, flatten=False, dtype=None):
        r"""Return the latitudes/longitudes of all the gridpoints in the field.

        Parameters
        ----------
        flatten: bool
            When it is True 1D ndarrays are returned. Otherwise ndarrays with the field's
            :obj:`shape` are returned.
        dtype: str, numpy.dtype or None
            Typecode or data-type of the arrays. When it is :obj:`None` the default
            type used by the underlying data accessor is used. For GRIB it is
            ``np.float64``.

        Returns
        -------
        dict
            Dictionary with items "lat" and "lon", containing the ndarrays of the latitudes and
            longitudes, respectively.

        See Also
        --------
        to_points

        """
        lon, lat = self.data(("lon", "lat"), flatten=flatten, dtype=dtype)
        return dict(lat=lat, lon=lon)

    @property
    def shape(self):
        r"""tuple: Get the shape of the field.

        For structured grids the shape is a tuple in the form of (Nj, Ni) where:

        - ni: the number of gridpoints in i direction (longitude for a regular latitude-longitude grid)
        - nj: the number of gridpoints in j direction (latitude for a regular latitude-longitude grid)

        For other grid types the number of gridpoints is returned as ``(num,)``
        """
        return self._metadata.geography.shape()

    def projection(self):
        r"""Return information about the projection.

        Returns
        -------
        :obj:`Projection`

        Examples
        --------
        >>> import earthkit.data
        >>> ds = earthkit.data.from_source("file", "docs/examples/test.grib")
        >>> ds.projection()
        <Projected CRS: +proj=eqc +ellps=WGS84 +a=6378137.0 +lon_0=0.0 +to ...>
        Name: unknown
        Axis Info [cartesian]:
        - E[east]: Easting (unknown)
        - N[north]: Northing (unknown)
        - h[up]: Ellipsoidal height (metre)
        Area of Use:
        - undefined
        Coordinate Operation:
        - name: unknown
        - method: Equidistant Cylindrical
        Datum: Unknown based on WGS 84 ellipsoid
        - Ellipsoid: WGS 84
        - Prime Meridian: Greenwich
        >>> ds.projection().to_proj_string()
        '+proj=eqc +ellps=WGS84 +a=6378137.0 +lon_0=0.0 +to_meter=111319.4907932736 +no_defs +type=crs'
        """
        return self._metadata.geography.projection()

    def bounding_box(self):
        r"""Return the bounding box of the field.

        Returns
        -------
        :obj:`BoundingBox <data.utils.bbox.BoundingBox>`
        """
        return self._metadata.geography.bounding_box()

    def datetime(self):
        r"""Return the date and time of the field.

        Returns
        -------
        dict of datatime.datetime
            Dict with items "base_time" and "valid_time".


        >>> import earthkit.data
        >>> ds = earthkit.data.from_source("file", "tests/data/t_time_series.grib")
        >>> ds[4].datetime()
        {'base_time': datetime.datetime(2020, 12, 21, 12, 0),
        'valid_time': datetime.datetime(2020, 12, 21, 18, 0)}

        """
        return self._metadata.datetime()

    def metadata(self, *keys, astype=None, **kwargs):
        r"""Return metadata values from the field.

        When called without any arguments returns a :obj:`Metadata` object.

        Parameters
        ----------
        *keys: tuple
            Positional arguments specifying metadata keys. Can be empty, in this case all
            the keys from the specified ``namespace`` will
            be used. (See examples below).
        astype: type name, :obj:`list` or :obj:`tuple`
            Return types for ``keys``. A single value is accepted and applied to all the ``keys``.
            Otherwise, must have same the number of elements as ``keys``. Only used when
            ``keys`` is not empty.
        **kwargs: dict, optional
            Other keyword arguments:

            * namespace: :obj:`str`, :obj:`list`, :obj:`tuple`, :obj:`None` or :obj:`all`
                The namespace to choose the ``keys`` from. When ``keys`` is empty and ``namespace`` is
                :obj:`all` all the available namespaces will be used. When ``keys`` is non empty
                ``namespace`` cannot specify multiple values and it cannot be :obj:`all`. When
                ``namespace`` is None or empty str all the available keys will be used
                (without a namespace qualifier).

            * default: value, optional
                Specifies the same default value for all the ``keys`` specified. When ``default`` is
                **not present** and a key is not found or its value is a missing value
                :obj:`metadata` will raise KeyError.

        Returns
        -------
        single value, :obj:`list`, :obj:`tuple`, :obj:`dict` or :obj:`Metadata`
            - when called without any arguments returns a :obj:`Metadata` object
            - when ``keys`` is not empty:
                - returns single value when ``keys`` is a str
                - otherwise returns the same type as that of ``keys`` (:obj:`list` or :obj:`tuple`)
            - when ``keys`` is empty:
                - when ``namespace`` is None or an empty str returns a :obj:`dict` with all
                  the available keys and values
                - when ``namespace`` is :obj:`str` returns a :obj:`dict` with the keys and values
                  in that namespace
                - otherwise returns a :obj:`dict` with one item per namespace (dict of dict)

        Raises
        ------
        KeyError
            If no ``default`` is set and a key is not found in the message or it has a missing value.


        Examples
        --------
        >>> import earthkit.data
        >>> ds = earthkit.data.from_source("file", "docs/examples/test.grib")

        Calling without arguments:

        >>> r = ds[0].metadata()
        >>> r
        <earthkit.data.readers.grib.metadata.GribMetadata object at 0x164ace170>
        >>> r["name"]
        '2 metre temperature'

        Getting keys with their native type:

        >>> ds[0].metadata("param")
        '2t'
        >>> ds[0].metadata("param", "units")
        ('2t', 'K')
        >>> ds[0].metadata(("param", "units"))
        ('2t', 'K')
        >>> ds[0].metadata(["param", "units"])
        ['2t', 'K']
        >>> ds[0].metadata(["param"])
        ['2t']
        >>> ds[0].metadata("badkey")
        KeyError: 'badkey'
        >>> ds[0].metadata("badkey", default=None)
        <BLANKLINE>

        Prescribing key types:

        >>> ds[0].metadata("centre", astype=int)
        98
        >>> ds[0].metadata(["paramId", "centre"], astype=int)
        [167, 98]
        >>> ds[0].metadata(["centre", "centre"], astype=[int, str])
        [98, 'ecmf']

        Using namespaces:

        >>> ds[0].metadata(namespace="parameter")
        {'centre': 'ecmf', 'paramId': 167, 'units': 'K', 'name': '2 metre temperature', 'shortName': '2t'}
        >>> ds[0].metadata(namespace=["parameter", "vertical"])
        {'parameter': {'centre': 'ecmf', 'paramId': 167, 'units': 'K', 'name': '2 metre temperature',
         'shortName': '2t'},
         'vertical': {'typeOfLevel': 'surface', 'level': 0}}
        >>> r = ds[0].metadata(namespace=all)
        >>> r.keys()
        dict_keys(['default', 'ls', 'geography', 'mars', 'parameter', 'statistics', 'time', 'vertical'])
        >>> r = ds[0].metadata(namespace=None)
        >>> len(r)
        186
        >>> r["name"]
        '2 metre temperature'
        """
        # when called without arguments returns the metadata object
        if len(keys) == 0 and astype is None and len(kwargs) == 0:
            return self._metadata

        namespace = kwargs.pop("namespace", None)
        key, namespace, astype, key_arg_type = metadata_argument(
            *keys, namespace=namespace, astype=astype
        )

        assert isinstance(key, list)
        assert isinstance(namespace, (list, tuple))

        if key:
            assert isinstance(astype, (list, tuple))
            if namespace and namespace[0] != "default":
                key = [namespace[0] + "." + k for k in key]

            raise_on_missing = "default" not in kwargs
            default = kwargs.pop("default", None)

            r = [
                self._metadata.get(
                    k,
                    default=default,
                    astype=kt,
                    raise_on_missing=raise_on_missing,
                    **kwargs,
                )
                for k, kt in zip(key, astype)
            ]

            if key_arg_type == str:
                return r[0]
            elif key_arg_type == tuple:
                return tuple(r)
            else:
                return r
        elif namespace:
            if all in namespace:
                namespace = self._metadata.namespaces()

            r = {ns: self._metadata.as_namespace(ns) for ns in namespace}
            if len(r) == 1:
                return r[namespace[0]]
            else:
                return r
        else:
            return self._metadata.as_namespace(None)

    def dump(self, namespace=all, **kwargs):
        r"""Generate dump with all the metadata keys belonging to ``namespace``.

        In a Jupyter notebook it is represented as a tabbed interface.

        Parameters
        ----------
        namespace: :obj:`str`, :obj:`list`, :obj:`tuple`, :obj:`None` or :obj:`all`
            The namespace to dump. The following `namespace` values
            have a special meaning:

            - :obj:`all`: all the available namespaces will be used.
            - None or empty str: all the available keys will be used
                (without a namespace qualifier)

        **kwargs: dict, optional
            Other keyword arguments used for testing only

        Returns
        -------
        NamespaceDump
            Dict-like object with one item per namespace. In a Jupyter notebook represented
            as a tabbed interface to browse the dump contents.

        Examples
        --------
        :ref:`/examples/grib_metadata.ipynb`

        """
        return self._metadata.dump(namespace=namespace, **kwargs)

    def __getitem__(self, key):
        """Return the value of the metadata ``key``."""
        return self._metadata.get(key)

    @abstractmethod
    def message(self):
        r"""Return a buffer containing the encoded message for message based formats (e.g. GRIB).

        Returns
        -------
        bytes
        """
        self._not_implemented()

    def __repr__(self):
        return "%s(%s,%s,%s,%s,%s,%s)" % (
            self.__class__.__name__,
            self._metadata.get("shortName", None),
            self._metadata.get("levelist", None),
            self._metadata.get("date", None),
            self._metadata.get("time", None),
            self._metadata.get("step", None),
            self._metadata.get("number", None),
        )

    @abstractmethod
    def _attributes(self, names):
        result = {}
        for name in names:
            result[name] = self._metadata.get(name, None)
        return result

    def to_decoded(self, **kwargs):
        from earthkit.data.sources.numpy_list import NumpyField

        return NumpyField(self.to_numpy(**kwargs), self.metadata())


class FieldList(Index):
    r"""Represents a list of :obj:`Field` \s."""

    _indices = {}

    def __init__(self, *args, **kwargs):
        super().__init__(*args, **kwargs)

    @staticmethod
    def from_numpy(array, metadata):
        from earthkit.data.sources.numpy_list import NumpyFieldList

        return NumpyFieldList(array, metadata)

    def ignore(self):
        # When the concrete type is Fieldlist we assume the object was
        # created with Fieldlist() i.e. it is empty. We ignore it from
        # all the merge operations.
        if type(self) is FieldList:
            return True
        else:
            return False

    @cached_method
    def _default_index_keys(self):
        if len(self) > 0:
            return self[0].metadata().index_keys()
        else:
            return []

    def _find_index_values(self, key):
        values = set()
        for f in self:
            v = f.metadata(key, default=None)
            if v is not None:
                values.add(v)
        return sorted(list(values))

    def _find_all_index_dict(self):
        indices = defaultdict(set)
        for f in self:
            for k in self._default_index_keys():
                v = f.metadata(k, default=None)
                if v is None:
                    continue
                indices[k].add(v)

        return {k: sorted(list(v)) for k, v in indices.items()}

    def indices(self, squeeze=False):
        r"""Return the unique, sorted values for a set of metadata keys (see below)
        from all the fields. Individual keys can be also queried by :obj:`index`.

        Parameters
        ----------
        squeeze : False
            When True only returns the metadata keys that have more than one values.

        Returns
        -------
        dict
            Unique, sorted metadata values from all the
            :obj:`Field`\ s.

        See Also
        --------
        index

        Examples
        --------
        >>> import earthkit.data
        >>> ds = earthkit.data.from_source("file", "docs/examples/tuv_pl.grib")
        >>> ds.indices()
        {'class': ['od'], 'stream': ['oper'], 'levtype': ['pl'], 'type': ['an'],
        'expver': ['0001'], 'date': [20180801], 'time': [1200], 'domain': ['g'],
        'number': [0], 'levelist': [300, 400, 500, 700, 850, 1000],
        'param': ['t', 'u', 'v']}
        >>> ds.indices(squeeze=True)
        {'levelist': [300, 400, 500, 700, 850, 1000], 'param': ['t', 'u', 'v']}
        >>> ds.index("level")
        [300, 400, 500, 700, 850, 1000]

        By default :obj:`indices` uses the keys from the
        "mars" :xref:`eccodes_namespace`. Keys with no valid values are not included. Keys
        that :obj:`index` is called with are automatically added to the original set of keys
        used in :obj:`indices`.

        """
        if not self._indices:
            self._indices = self._find_all_index_dict()
        if squeeze:
            return {k: v for k, v in self._indices.items() if len(v) > 1}
        else:
            return self._indices

    def index(self, key):
        r"""Return the unique, sorted values of the specified metadata ``key`` from all the fields.
        ``key`` will be automatically added to the keys returned by :obj:`indices`.

        Parameters
        ----------
        key : str
            Metadata key.

        Returns
        -------
        list
            Unique, sorted values of ``key`` from all the
            :obj:`Field`\ s.

        See Also
        --------
        index

        Examples
        --------
        >>> import earthkit.data
        >>> ds = earthkit.data.from_source("file", "docs/examples/tuv_pl.grib")
        >>> ds.index("level")
        [300, 400, 500, 700, 850, 1000]

        """
        if key in self.indices():
            return self.indices()[key]

        self._indices[key] = self._find_index_values(key)
        return self._indices[key]

    def to_numpy(self, **kwargs):
        r"""Return the field values as an ndarray. It is formed as the array of the
        :obj:`data.core.fieldlist.Field.to_numpy` values per field.

        Parameters
        ----------
        **kwargs: dict, optional
            Keyword arguments passed to :obj:`data.core.fieldlist.Field.to_numpy`

        Returns
        -------
        ndarray
            Array containing the field values.

        See Also
        --------
        values
        """
        import numpy as np

        return np.array([f.to_numpy(**kwargs) for f in self])

    @property
    def values(self):
        r"""ndarray: Get the field values as a 2D ndarray. It is formed as the array of
        :obj:`GribField.values <data.readers.grib.codes.GribField.values>` per field.

        See Also
        --------
        to_numpy


        >>> import earthkit.data
        >>> ds = earthkit.data.from_source("file", "docs/examples/test.grib")
        >>> for f in ds:
        ...     print(f.values.shape)
        ...
        (209,)
        (209,)
        >>> v = ds.values
        >>> v.shape
        (2, 209)
        >>> v[0][:3]
        array([262.78027344, 267.44726562, 268.61230469])

        """
        import numpy as np

        return np.array([f.values for f in self])

    def data(self, keys=("lat", "lon", "value"), flatten=False, dtype=None):
        r"""Return the values and/or the geographical coordinates.

        Only works when all the fields have the same grid geometry.

        Parameters
        ----------
        keys: :obj:`str`, :obj:`list` or :obj:`tuple`
            Specifies the type of data to be returned. Any combination of "lat", "lon" and "value"
            is allowed here.
        flatten: bool
            When it is True the "lat", "lon" arrays and the "value" arrays per field
            will all be flattened. Otherwise they will preserve the field's :obj:`shape`.
        dtype: str, numpy.dtype or None
            Typecode or data-type of the arrays. When it is :obj:`None` the default
            type used by the underlying data accessor is used. For GRIB it is
            ``np.float64``.

        Returns
        -------
        ndarray
            The elements of the ndarray (in the order of the ``keys``) are as follows:

            * the latitudes array from the first field  when "lat" is in ``keys``
            * the longitudes array from the first field when "lon" is in ``keys``
            * a values array per field when "values" is in ``keys``


        Raises
        ------
        ValueError
            When not all the fields have the same grid geometry.


        Examples
        --------
        - :ref:`/examples/grib_lat_lon_value.ipynb`

        >>> import earthkit.data
        >>> ds = earthkit.data.from_source("file", "docs/examples/test6.grib")
        >>> len(ds)
        6
        >>> d = ds.data()
        >>> d.shape
        (8, 7, 12)
        >>> d[0, 0, 0]  # first latitude
        90.0
        >>> d[1, 0, 0]  # first longitude
        0.0
        >>> d[2:, 0, 0]  # first value per field
        array([272.56417847,  -6.28688049,   7.83348083, 272.53916931,
                -4.89837646,   8.66096497])
        >>> d = ds.data(keys="lon")
        >>> d.shape
        (1, 7, 12)
        >>> d[0, 0, 0]  # first longitude
        0.0

        See Also
        --------
        to_latlon
        to_points
        to_numpy
        values

        """
        import numpy as np

        if self._is_shared_grid():
            if isinstance(keys, str):
                keys = [keys]

            if "lat" in keys or "lon" in keys:
                latlon = self[0].to_latlon(flatten=flatten, dtype=dtype)

            r = []
            for k in keys:
                if k == "lat":
                    r.append(latlon["lat"])
                elif k == "lon":
                    r.append(latlon["lon"])
                elif k == "value":
                    r.extend([f.to_numpy(flatten=flatten, dtype=dtype) for f in self])
                else:
                    raise ValueError(f"data: invalid argument: {k}")

            return np.array(r)

        elif len(self) == 0:
            return np.array([])
        else:
            raise ValueError("Fields do not have the same grid geometry")

    def metadata(self, *args, **kwargs):
        r"""Return the metadata values for each field.

        Parameters
        ----------
        *args: tuple
            Positional arguments defining the metadata keys. Passed to
            :obj:`GribField.metadata() <data.readers.grib.codes.GribField.metadata>`
        **kwargs: dict, optional
            Keyword arguments passed to
            :obj:`GribField.metadata() <data.readers.grib.codes.GribField.metadata>`

        Returns
        -------
        list
            List with one item per :obj:`GribField <data.readers.grib.codes.GribField>`

        Examples
        --------
        >>> import earthkit.data
        >>> ds = earthkit.data.from_source("file", "docs/examples/test.grib")
        >>> ds.metadata("param")
        ['2t', 'msl']
        >>> ds.metadata("param", "units")
        [('2t', 'K'), ('msl', 'Pa')]
        >>> ds.metadata(["param", "units"])
        [['2t', 'K'], ['msl', 'Pa']]

        """
        result = []
        for s in self:
            result.append(s.metadata(*args, **kwargs))
        return result

    def ls(self, n=None, keys=None, extra_keys=None, namespace=None):
        r"""Generate a list like summary using a set of metadata keys.

        Parameters
        ----------
        n: int, None
            The number of :obj:`Field`\ s to be
            listed. None means all the messages, ``n > 0`` means fields from the front, while
            ``n < 0`` means fields from the back of the fieldlist.
        keys: list of str, dict, None
            Metadata keys. If it is None the following default set of keys will be used:  "centre",
            "shortName", "typeOfLevel", "level", "dataDate", "dataTime", "stepRange", "dataType",
            "number", "gridType". To specify a column title for each key in the output use a dict.
        extra_keys: list of str, dict, None
            List of additional keys to ``keys``. To specify a column title for each key in the output
            use a dict.
        namespace: str, None
            The namespace to choose the ``keys`` from. When it is set ``keys`` and
            ``extra_keys`` are omitted.

        Returns
        -------
        Pandas DataFrame
            DataFrame with one row per :obj:`Field`.

        See Also
        --------
        head
        tail

        """
        from earthkit.data.utils.summary import ls

        def _proc(keys, n):
            num = len(self)
            pos = slice(0, num)
            if n is not None:
                pos = slice(0, min(num, n)) if n > 0 else slice(num - min(num, -n), num)
            pos_range = range(pos.start, pos.stop)

            if "namespace" in keys:
                ns = keys.pop("namespace", None)
                for i in pos_range:
                    f = self[i]
                    v = f.metadata(namespace=ns)
                    if len(keys) > 0:
                        v.update(f._attributes(keys))
                    yield (v)
            else:
                for i in pos_range:
                    yield (self[i]._attributes(keys))

        _keys = (
            self._default_ls_keys() if namespace is None else dict(namespace=namespace)
        )
        return ls(_proc, _keys, n=n, keys=keys, extra_keys=extra_keys)

    @cached_method
    def _default_ls_keys(self):
        if len(self) > 0:
            return self[0].metadata().ls_keys()
        else:
            return []

    def head(self, n=5, **kwargs):
        r"""Generate a list like summary of the first ``n``
        :obj:`GribField <data.readers.grib.codes.GribField>`\ s using a set of metadata keys.
        Same as calling :obj:`ls` with ``n``.

        Parameters
        ----------
        n: int, None
            The number of messages (``n`` > 0) to be printed from the front.
        **kwargs: dict, optional
            Other keyword arguments passed to :obj:`ls`.

        Returns
        -------
        Pandas DataFrame
            See  :obj:`ls`.

        See Also
        --------
        ls
        tail


        The following calls are equivalent:

            .. code-block:: python

                ds.head()
                ds.head(5)
                ds.head(n=5)
                ds.ls(5)
                ds.ls(n=5)

        """
        if n <= 0:
            raise ValueError("head: n must be > 0")
        return self.ls(n=n, **kwargs)

    def tail(self, n=5, **kwargs):
        r"""Generate a list like summary of the last ``n``
        :obj:`GribField <data.readers.grib.codes.GribField>`\ s using a set of metadata keys.
        Same as calling :obj:`ls` with ``-n``.

        Parameters
        ----------
        n: int, None
            The number of messages (``n`` > 0)  to be printed from the back.
        **kwargs: dict, optional
            Other keyword arguments passed to :obj:`ls`.

        Returns
        -------
        Pandas DataFrame
            See  :obj:`ls`.

        See Also
        --------
        head
        ls


        The following calls are equivalent:

            .. code-block:: python

                ds.tail()
                ds.tail(5)
                ds.tail(n=5)
                ds.ls(-5)
                ds.ls(n=-5)

        """
        if n <= 0:
            raise ValueError("n must be > 0")
        return self.ls(n=-n, **kwargs)

    def describe(self, *args, **kwargs):
        r"""Generate a summary of the fieldlist."""
        from earthkit.data.utils.summary import format_describe

        def _proc():
            for f in self:
                yield (f._attributes(self._describe_keys()))

        return format_describe(_proc(), *args, **kwargs)

    @cached_method
    def _describe_keys(self):
        if len(self) > 0:
            return self[0].metadata().describe_keys()
        else:
            return []

    def datetime(self):
        r"""Return the unique, sorted list of dates and times in the fieldlist.

        Returns
        -------
        dict of datatime.datetime
            Dict with items "base_time" and "valid_time".


        >>> import earthkit.data
        >>> ds = earthkit.data.from_source("file", "tests/data/t_time_series.grib")
        >>> ds.datetime()
        {'base_time': [datetime.datetime(2020, 12, 21, 12, 0)],
        'valid_time': [
            datetime.datetime(2020, 12, 21, 12, 0),
            datetime.datetime(2020, 12, 21, 15, 0),
            datetime.datetime(2020, 12, 21, 18, 0),
            datetime.datetime(2020, 12, 21, 21, 0),
            datetime.datetime(2020, 12, 23, 12, 0)]}

        """
        base = set()
        valid = set()
        for s in self:
            d = s.datetime()
            base.add(d["base_time"])
            valid.add(d["valid_time"])
        return {"base_time": sorted(base), "valid_time": sorted(valid)}

    def to_points(self, **kwargs):
        r"""Return the geographical coordinates shared by all the fields in
        the data's original Coordinate Reference System (CRS).

        Parameters
        ----------
        **kwargs: dict, optional
            Keyword arguments passed to
            :obj:`Field.to_points() <data.core.fieldlist.Field.to_points>`

        Returns
        -------
        dict
            Dictionary with items "x" and "y", containing the ndarrays of the x and
            y coordinates, respectively.

        Raises
        ------
        ValueError
            When not all the fields have the same grid geometry.
        """
        if self._is_shared_grid():
            return self[0].to_points(**kwargs)
        elif len(self) == 0:
            return dict(x=None, y=None)
        else:
            raise ValueError("Fields do not have the same grid geometry")

    def to_latlon(self, **kwargs):
        r"""Return the latitudes/longitudes shared by all the fields.

        Parameters
        ----------
        **kwargs: dict, optional
            Keyword arguments passed to
            :meth:`Field.to_latlon() <data.core.fieldlist.Field.to_latlon>`

        Returns
        -------
        dict
            Dictionary with items "lat" and "lon", containing the ndarrays of the latitudes and
            longitudes, respectively.

        Raises
        ------
        ValueError
            When not all the fields have the same grid geometry

        Examples
        --------
        >>> import earthkit.data
        >>> ds = earthkit.data.from_source("file", "docs/examples/test.grib")
        >>> for f in ds:
        ...     print(f.shape)
        ...
        (11, 19)
        (11, 19)
        >>> r = ds.to_latlon()
        >>> for k, v in r.items():
        ...     print(f"{k}: shape={v.shape}")
        ...
        lat: shape=(11, 19)
        lon: shape=(11, 19)
        >>> r["lon"][:2]
        array([[-27., -23., -19., -15., -11.,  -7.,  -3.,   1.,   5.,   9.,  13.,
         17.,  21.,  25.,  29.,  33.,  37.,  41.,  45.],
        [-27., -23., -19., -15., -11.,  -7.,  -3.,   1.,   5.,   9.,  13.,
         17.,  21.,  25.,  29.,  33.,  37.,  41.,  45.]])

        """
        if self._is_shared_grid():
            return self[0].to_latlon(**kwargs)
        elif len(self) == 0:
            return dict(lat=None, lon=None)
        else:
            raise ValueError("Fields do not have the same grid geometry")

    def projection(self):
        r"""Return the projection information shared by all the fields.

        Returns
        -------
        :obj:`Projection`

        Raises
        ------
        ValueError
            When not all the fields have the same grid geometry

        Examples
        --------
        >>> import earthkit.data
        >>> ds = earthkit.data.from_source("file", "docs/examples/test.grib")
        >>> ds.projection()
        <Projected CRS: +proj=eqc +ellps=WGS84 +a=6378137.0 +lon_0=0.0 +to ...>
        Name: unknown
        Axis Info [cartesian]:
        - E[east]: Easting (unknown)
        - N[north]: Northing (unknown)
        - h[up]: Ellipsoidal height (metre)
        Area of Use:
        - undefined
        Coordinate Operation:
        - name: unknown
        - method: Equidistant Cylindrical
        Datum: Unknown based on WGS 84 ellipsoid
        - Ellipsoid: WGS 84
        - Prime Meridian: Greenwich
        >>> ds.projection().to_proj_string()
        '+proj=eqc +ellps=WGS84 +a=6378137.0 +lon_0=0.0 +to_meter=111319.4907932736 +no_defs +type=crs'
        """
        if self._is_shared_grid():
            return self[0].projection()
        elif len(self) == 0:
            return None
        else:
            raise ValueError("Fields do not have the same grid geometry")

    def bounding_box(self):
        r"""Return the bounding box for each field.

        Returns
        -------
        list
            List with one :obj:`BoundingBox <data.utils.bbox.BoundingBox>` per
            :obj:`Field`
        """
        return [s.bounding_box() for s in self]

    @cached_method
    def _is_shared_grid(self):
        if len(self) > 0:
            grid = self[0].metadata().geography._unique_grid_id()
            if grid is not None:
                return all(
                    f.metadata().geography._unique_grid_id() == grid for f in self
                )
        return False

    def save(self, filename, append=False):
        r"""Write all the fields into a file.

        Parameters
        ----------
        filename: str
            The target file path.
        append: bool
            When it is true append data to the target file. Otherwise
            the target file be overwritten if already exists.
        """
        flag = "wb" if not append else "ab"
        with open(filename, flag) as f:
            self.write(f)

    def write(self, f):
        r"""Write all the fields to a file object.

        Parameters
        ----------
        f: file object
            The target file object.
        """
        for s in self:
            s.write(f)

<<<<<<< HEAD
    def to_tensor(self, *args):
        from earthkit.data.indexing.cube import FieldListCube

        return FieldListCube(self, *args)

    def to_decoded(self):
        md = [f.metadata() for f in self]
        return self.from_numpy(self.to_numpy(flatten=True), md)
=======
    def to_decoded(self, **kwargs):
        r"""Convert the FieldList into a :class:`NumpyFieldList` storing all the
        data in memory.

        In the resulting object each field is represented by an ndarray storing the
        field values and a :class:`MetaData` object holding the field metadata. The
        shape and dtype of the ndarray is controlled by the ``kwargs``.

        Internally, the generated :class:`NumpyFieldList` will always store all the
        field values in a single ndarray.

        Parameters
        ----------
        **kwargs: dict, optional
            Keyword arguments passed to :obj:`to_numpy`

        Returns
        -------
        :class:`NumpyFieldList`

        """
        md = [f.metadata() for f in self]
        return self.from_numpy(self.to_numpy(**kwargs), md)
>>>>>>> e5042d6c
<|MERGE_RESOLUTION|>--- conflicted
+++ resolved
@@ -1195,16 +1195,11 @@
         for s in self:
             s.write(f)
 
-<<<<<<< HEAD
     def to_tensor(self, *args):
         from earthkit.data.indexing.cube import FieldListCube
 
         return FieldListCube(self, *args)
 
-    def to_decoded(self):
-        md = [f.metadata() for f in self]
-        return self.from_numpy(self.to_numpy(flatten=True), md)
-=======
     def to_decoded(self, **kwargs):
         r"""Convert the FieldList into a :class:`NumpyFieldList` storing all the
         data in memory.
@@ -1227,5 +1222,4 @@
 
         """
         md = [f.metadata() for f in self]
-        return self.from_numpy(self.to_numpy(**kwargs), md)
->>>>>>> e5042d6c
+        return self.from_numpy(self.to_numpy(**kwargs), md)