# (C) Copyright 2020 ECMWF.
#
# This software is licensed under the terms of the Apache Licence Version 2.0
# which can be obtained at http://www.apache.org/licenses/LICENSE-2.0.
# In applying this licence, ECMWF does not waive the privileges and immunities
# granted to it by virtue of its status as an intergovernmental organisation
# nor does it submit to any jurisdiction.
#

import datetime

from earthkit.data.core.geography import Geography
from earthkit.data.core.metadata import Metadata
from earthkit.data.indexing.database import GRIB_KEYS_NAMES
from earthkit.data.readers.grib.gridspec import make_gridspec
from earthkit.data.utils.bbox import BoundingBox
from earthkit.data.utils.projections import Projection

FULL_GLOBE_LIMIT_X = 359.9
FULL_GLOBE_LIMIT_Y = 179.9


def missing_is_none(x):
    return None if x == 2147483647 else x


class GribFieldGeography(Geography):
    def __init__(self, metadata):
        self.metadata = metadata

    def latitudes(self, dtype=None):
        r"""Return the latitudes of the field.

        Returns
        -------
        ndarray
        """
        return self.metadata._handle.get_latitudes(dtype=dtype)

    def longitudes(self, dtype=None):
        r"""Return the longitudes of the field.

        Returns
        -------
        ndarray
        """
        return self.metadata._handle.get_longitudes(dtype=dtype)

    def x(self, dtype=None):
        r"""Return the x coordinates in the field's original CRS.

        Returns
        -------
        ndarray
        """
        grid_type = self.metadata.get("gridType", None)
        if grid_type in ["regular_ll", "reduced_gg", "regular_gg"]:
            return self.longitudes(dtype=dtype)

    def y(self, dtype=None):
        r"""Return the y coordinates in the field's original CRS.

        Returns
        -------
        ndarray
        """
        grid_type = self.metadata.get("gridType", None)
        if grid_type in ["regular_ll", "reduced_gg", "regular_gg"]:
            return self.latitudes(dtype=dtype)

    def shape(self):
        r"""Get the shape of the field.

        For structured grids the shape is a tuple in the form of (Nj, Ni) where:

        - ni: the number of gridpoints in i direction (longitude for a regular latitude-longitude grid)
        - nj: the number of gridpoints in j direction (latitude for a regular latitude-longitude grid)

        For other grid types the number of gridpoints is returned as ``(num,)``

        Returns
        -------
        tuple
        """
        Nj = missing_is_none(self.metadata.get("Nj", None))
        Ni = missing_is_none(self.metadata.get("Ni", None))
        if Ni is None or Nj is None:
            n = self.metadata.get("numberOfDataPoints", None)
            return (n,)  # shape must be a tuple
        return (Nj, Ni)

    def _unique_grid_id(self):
        return self.metadata.get("md5GridSection", None)

    def projection(self):
        r"""Return information about the projection.

        Returns
        -------
        :obj:`Projection`

        Examples
        --------
        >>> import earthkit.data
        >>> ds = earthkit.data.from_source("file", "docs/examples/test.grib")
        >>> ds.projection()
        <Projected CRS: +proj=eqc +ellps=WGS84 +a=6378137.0 +lon_0=0.0 +to ...>
        Name: unknown
        Axis Info [cartesian]:
        - E[east]: Easting (unknown)
        - N[north]: Northing (unknown)
        - h[up]: Ellipsoidal height (metre)
        Area of Use:
        - undefined
        Coordinate Operation:
        - name: unknown
        - method: Equidistant Cylindrical
        Datum: Unknown based on WGS 84 ellipsoid
        - Ellipsoid: WGS 84
        - Prime Meridian: Greenwich
        >>> ds.projection().to_proj_string()
        '+proj=eqc +ellps=WGS84 +a=6378137.0 +lon_0=0.0 +to_meter=111319.4907932736 +no_defs +type=crs'
        """
        return Projection.from_proj_string(self.metadata.get("projTargetString", None))

    def bounding_box(self):
        r"""Return the bounding box of the field.

        Returns
        -------
        :obj:`BoundingBox <data.utils.bbox.BoundingBox>`
        """
        return BoundingBox(
            north=self.metadata.get("latitudeOfFirstGridPointInDegrees", None),
            south=self.metadata.get("latitudeOfLastGridPointInDegrees", None),
            west=self.metadata.get("longitudeOfFirstGridPointInDegrees", None),
            east=self.metadata.get("longitudeOfLastGridPointInDegrees", None),
        )

    def gridspec(self):
        return make_gridspec(self.metadata)


class GribMetadata(Metadata):
    """Represent the metadata of a GRIB field.

    Parameters
    ----------
    handle: :obj:`GribCodesHandle`
        Object representing the ecCodes GRIB handle of the field.


    :obj:`GribMetadata` is created internally by a :obj:`GribField` and we can use
    the field's :meth:`metadata` method to access it.

    >>> ds = earthkit.data.from_source("file", "docs/examples/test4.grib")
    >>> md = ds[0].metadata()
    >>> md["shortName"]
    't'
    >>> md.get("shortName")
    't'
    >>> md.get("nonExistentKey")
    >>> md.get("nonExistentKey", 12)
    12

    """

    LS_KEYS = [
        "centre",
        "shortName",
        "typeOfLevel",
        "level",
        "dataDate",
        "dataTime",
        "stepRange",
        "dataType",
        "number",
        "gridType",
    ]

    DESCRIBE_KEYS = [
        "shortName",
        "typeOfLevel",
        "level",
        "date",
        "time",
        "step",
        "number",
        "paramId",
        "marsClass",
        "marsStream",
        "marsType",
        "experimentVersionNumber",
    ]

    INDEX_KEYS = list(GRIB_KEYS_NAMES)

    NAMESPACES = [
        "default",
        "ls",
        "geography",
        "mars",
        "parameter",
        "statistics",
        "time",
        "vertical",
    ]

    DATA_FORMAT = "grib"

    __handle_type = None

    def __init__(self, handle):
        if not isinstance(handle, self._handle_type()):
            raise TypeError(
                f"GribMetadata: expected handle type {self._handle_type()}, got {type(handle)}"
            )
        self._handle = handle
        self._geo = None

    @staticmethod
    def _handle_type():
        """Return the expected handle type. Implemented like this
        to avoid cyclic import
        """
        if GribMetadata.__handle_type is None:
            from earthkit.data.readers.grib.codes import GribCodesHandle

            GribMetadata.__handle_type = GribCodesHandle
        return GribMetadata.__handle_type

    def __len__(self):
        return sum(map(lambda i: 1, self.keys()))

    def __contains__(self, key):
        return self._handle.__contains__(key)

    def keys(self):
        return self._handle.keys()

    def items(self):
        return self._handle.items()

    def _get(self, key, astype=None, default=None, raise_on_missing=False):
        def _key_name(key):
            if key == "param":
                key = "shortName"
            elif key == "_param_id":
                key = "paramId"
            return key

        _kwargs = {}
        if not raise_on_missing:
            _kwargs["default"] = default

        return self._handle.get(_key_name(key), ktype=astype, **_kwargs)

    def _is_custom_key(self, key):
        return key in self.CUSTOM_KEYS

    def override(self, *args, **kwargs):
        d = dict(*args, **kwargs)
<<<<<<< HEAD

        new_value_size = None
        if "gridspec" in d:
            gridspec = d.pop("gridspec")
            from earthkit.data.readers.grib.gridspec import GridSpecConverter

            md, new_value_size = GridSpecConverter.to_metadata(
                gridspec, edition=self["edition"]
            )
            d.update(md)

        handle = self._handle.clone()
=======
        handle = self._handle.clone(headers_only=True)
>>>>>>> aff4b365
        handle.set_multiple(d)

        if new_value_size is not None and new_value_size > 0:
            import numpy as np

            vals = np.zeros(new_value_size)
            handle.set_values(vals)

        return GribMetadata(handle)

    def as_namespace(self, namespace=None):
        r"""Return all the keys/values from a namespace.

        Parameters
        ----------
        namespace: str, None
            The :xref:`eccodes_namespace`. earthkit-data also defines the "default" namespace,
            which contains all the GRIB keys that ecCodes can access without specifying a namespace.
            When `namespace` is None or an empty :obj:`str` all the available
            keys/values are returned.

        Returns
        -------
        dict
            All the keys/values from the `namespace`.

        """
        if not isinstance(namespace, str) and namespace is not None:
            raise TypeError("namespace must be a str or None")

        if namespace == "default" or namespace == "":
            namespace = None
        return self._handle.as_namespace(namespace)

    @property
    def geography(self):
        if self._geo is None:
            self._geo = GribFieldGeography(self)
        return self._geo

    def _base_datetime(self):
        date = self.get("date", None)
        time = self.get("time", None)
        return self._build_datetime(date, time)

    def _valid_datetime(self):
        date = self.get("validityDate", None)
        time = self.get("validityTime", None)
        return self._build_datetime(date, time)

    def _build_datetime(self, date, time):
        return datetime.datetime(
            date // 10000,
            date % 10000 // 100,
            date % 100,
            time // 100,
            time % 100,
        )

    def dump(self, namespace=all, **kwargs):
        r"""Generate dump with all the metadata keys belonging to ``namespace``.

        In a Jupyter notebook it is represented as a tabbed interface.

        Parameters
        ----------
        namespace: :obj:`str`, :obj:`list`, :obj:`tuple`, :obj:`None` or :obj:`all`
            The namespace to dump. Any :xref:`eccodes_namespace` can be used here.
            earthkit-data also defines the "default" namespace, which contains all the GRIB keys
            that ecCodes can access without specifying a namespace. The following `namespace` values
            have a special meaning:

            - :obj:`all`: all the available namespaces will be used (including "default").
            - None or empty str: the "default" namespace will be used.

        **kwargs: dict, optional
            Other keyword arguments used for testing only

        Returns
        -------
        NamespaceDump
            Dict-like object with one item per namespace. In a Jupyter notebook represented
            as a tabbed interface to browse the dump contents.

        Examples
        --------
        :ref:`/examples/grib_metadata.ipynb`

        """
        from earthkit.data.utils.summary import format_namespace_dump

        namespace = self.NAMESPACES if namespace is all else [namespace]
        r = []
        for ns in namespace:
            v = self.as_namespace(ns)
            if v:
                r.append(
                    {
                        "title": ns if ns else "default",
                        "data": v,
                        "tooltip": f"Keys in the ecCodes {ns} namespace",
                    }
                )

        return format_namespace_dump(
            r, selected="parameter", details=self.__class__.__name__, **kwargs
        )

    def _hide_internal_keys(self):
        return RestrictedGribMetadata(self)


# TODO: this is a temporary solution
class RestrictedGribMetadata(GribMetadata):
    """Hide internal keys and namespaces in GRIB metadata"""

    EKD_NAMESPACE = "grib"
    INTERNAL_KEYS = [
        "minimum",
        "maximum",
        "average",
        "standardDeviation",
        "skewness",
        "kurtosis",
        "min",
        "max",
        "avg",
        "sd",
        "skew",
        "kurt",
        "const",
        "isConstant",
        "numberOfMissing",
        "numberOfCodedValues",
        "bitmapPresent",
        "bitsPerValue",
        "offsetValuesBy",
        "packingError",
        "referenceValue",
        "referenceValueError",
        "unpackedError",
        "values",
    ]
    INTERNAL_NAMESPACES = ["statistics"]

    def __init__(self, md):
        super().__init__(md._handle)

    def __len__(self):
        if self.INTERNAL_KEYS:
            return len(self.keys())
        else:
            return super().__len__()

    def _is_internal(self, key):
        ns, _, name = key.partition(".")
        if name == "":
            name = key
            ns = ""

        if ns == self.EKD_NAMESPACE:
            return False
        else:
            return name in self.INTERNAL_KEYS

    def __contains__(self, key):
        if self.INTERNAL_KEYS:
            return not self._is_internal(key) and super().__contains__(key)
        else:
            return super().__contains__(key)

    def keys(self):
        if self.INTERNAL_KEYS:
            r = []
            for k in super().keys():
                if k not in self.INTERNAL_KEYS:
                    r.append(k)
            return r
        else:
            return super().keys()

    def items(self):
        if self.INTERNAL_KEYS:
            r = {}
            for k, v in super().items():
                if k not in self.INTERNAL_KEYS:
                    r[k] = v
            return r.items()
        else:
            return super().items()

    def get(self, key, default=None, *, astype=None, raise_on_missing=False):
        ns, _, name = key.partition(".")
        if name == "":
            name = key
            ns = ""

        if ns == self.EKD_NAMESPACE:
            key = name
        else:
            if name in self.INTERNAL_KEYS:
                if raise_on_missing:
                    raise KeyError(key)
                else:
                    return default

        return super().get(
            key, default=default, astype=astype, raise_on_missing=raise_on_missing
        )

    def namespaces(self):
        if self.INTERNAL_NAMESPACES:
            return [
                x for x in super().namespaces() if x not in self.INTERNAL_NAMESPACES
            ]
        else:
            return super().namespaces()

    def as_namespace(self, namespace):
        if namespace in self.INTERNAL_NAMESPACES:
            return {}

        r = super().as_namespace(namespace)
        for k in list(r.keys()):
            if k in self.INTERNAL_KEYS:
                del r[k]
        return r

    def _hide_internal_keys(self):
        return self<|MERGE_RESOLUTION|>--- conflicted
+++ resolved
@@ -260,8 +260,6 @@
 
     def override(self, *args, **kwargs):
         d = dict(*args, **kwargs)
-<<<<<<< HEAD
-
         new_value_size = None
         if "gridspec" in d:
             gridspec = d.pop("gridspec")
@@ -272,10 +270,7 @@
             )
             d.update(md)
 
-        handle = self._handle.clone()
-=======
         handle = self._handle.clone(headers_only=True)
->>>>>>> aff4b365
         handle.set_multiple(d)
 
         if new_value_size is not None and new_value_size > 0:
