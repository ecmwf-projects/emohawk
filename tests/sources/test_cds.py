#!/usr/bin/env python3

# (C) Copyright 2020 ECMWF.
#
# This software is licensed under the terms of the Apache Licence Version 2.0
# which can be obtained at http://www.apache.org/licenses/LICENSE-2.0.
# In applying this licence, ECMWF does not waive the privileges and immunities
# granted to it by virtue of its status as an intergovernmental organisation
# nor does it submit to any jurisdiction.
#

import os

import pytest

from earthkit.data import from_source
from earthkit.data.core.temporary import temp_directory
from earthkit.data.testing import NO_CDS


@pytest.mark.long_test
@pytest.mark.download
@pytest.mark.skipif(NO_CDS, reason="No access to CDS")
def test_cds_grib_1():
    s = from_source(
        "cds",
        "reanalysis-era5-single-levels",
        variable=["2t", "msl"],
        product_type="reanalysis",
        area=[50, -50, 20, 50],
        date="2012-12-12",
        time="12:00",
    )
    assert len(s) == 2


@pytest.mark.long_test
@pytest.mark.download
@pytest.mark.skipif(NO_CDS, reason="No access to CDS")
def test_cds_grib_2():
    s = from_source(
        "cds",
        "reanalysis-era5-single-levels",
        variable=["2t", "msl"],
        product_type="reanalysis",
        area=[50, -50, 20, 50],
        date="2012-12-12",
        time="12:00",
        split_on="variable",
    )
    assert len(s) == 2


@pytest.mark.long_test
@pytest.mark.download
@pytest.mark.skipif(NO_CDS, reason="No access to CDS")
def test_cds_grib_3():
    s = from_source(
        "cds",
        "reanalysis-era5-single-levels",
        variable=["2t", "msl"],
        product_type="reanalysis",
        area=[50, -50, 20, 50],
        date="2012-12-12/to/2012-12-15",
        time="12:00",
    )
    assert len(s) == 8


@pytest.mark.long_test
@pytest.mark.download
@pytest.mark.skipif(NO_CDS, reason="No access to CDS")
<<<<<<< HEAD
def test_cds_grib_save():
=======
@pytest.mark.parametrize(
    "split_on,expected_len",
    (
        ["variable", 2],
        [("variable", "time"), 4],
    ),
)
def test_cds_split_on(split_on, expected_len):
>>>>>>> 7a11635a
    s = from_source(
        "cds",
        "reanalysis-era5-single-levels",
        variable=["2t", "msl"],
        product_type="reanalysis",
        area=[50, -50, 20, 50],
        date="2012-12-12",
<<<<<<< HEAD
        time="12:00",
    )
    with temp_directory() as tmpdir:
        # Check file save to assigned filename
        s.save(os.path.join(tmpdir, "test.grib"))
        assert os.path.isfile(os.path.join(tmpdir, "test.grib"))

        # Check file can be saved in current dir with detected filename:
        here = os.curdir
        os.chdir(tmpdir)
        s.save()
        assert os.path.isfile(os.path.basename(s.path))
        os.chdir(here)
=======
        time=["00:00", "12:00"],
        split_on=split_on,
    )
    assert len(s.indexes) == expected_len
>>>>>>> 7a11635a


@pytest.mark.long_test
@pytest.mark.download
@pytest.mark.skipif(NO_CDS, reason="No access to CDS")
def test_cds_netcdf():
    s = from_source(
        "cds",
        "reanalysis-era5-single-levels",
        variable=["2t", "msl"],
        product_type="reanalysis",
        area=[50, -50, 20, 50],
        date="2012-12-12",
        time="12:00",
        format="netcdf",
    )
    assert len(s) == 2


@pytest.mark.long_test
@pytest.mark.download
@pytest.mark.skipif(NO_CDS, reason="No access to CDS")
def test_cds_netcdf_save():
    s = from_source(
        "cds",
        "reanalysis-era5-single-levels",
        variable=["2t", "msl"],
        product_type="reanalysis",
        area=[50, -50, 20, 50],
        date="2012-12-12",
        time="12:00",
        format="netcdf",
    )
    with temp_directory() as tmpdir:
        # Check file save to assigned filename
        s.save(os.path.join(tmpdir, "test.nc"))
        assert os.path.isfile(os.path.join(tmpdir, "test.nc"))

        # Check file can be saved in current dir with detected filename:
        here = os.curdir
        os.chdir(tmpdir)
        s.save()
        assert os.path.isfile(os.path.basename(s.path))
        os.chdir(here)


@pytest.mark.long_test
@pytest.mark.download
@pytest.mark.skipif(NO_CDS, reason="No access to CDS")
def test_cds_netcdf_selection_limited():
    s = from_source(
        "cds",
        "satellite-albedo",
        {
            "variable": "albb_bh",
            "satellite": "noaa_7",
            "sensor": "avhrr",
            "product_version": "v2",
            "horizontal_resolution": "4km",
            "year": "1983",
            "month": "01",
            "nominal_day": "10",
        },
    )
    assert len(s) == 9


@pytest.mark.long_test
@pytest.mark.download
@pytest.mark.skipif(NO_CDS, reason="No access to CDS")
def test_cds_observation_csv_file_to_pandas_xarray():
    collection_id = "insitu-observations-gruan-reference-network"
    request = {
        "format": "csv-lev.zip",
        "year": "2006",
        "month": "05",
        "variable": ["air_temperature", "altitude"],
        "day": ["21", "22"],
    }
    data_cds = from_source("cds", collection_id, **request)
    data_file = from_source("file", data_cds.path)
    assert "report_timestamp" in data_cds.to_pandas().columns

    # Assert consistent behaviour for local and CDS versions
    assert data_cds.to_pandas().equals(data_file.to_pandas())
    assert data_cds.to_xarray().equals(data_file.to_xarray())


@pytest.mark.long_test
@pytest.mark.download
@pytest.mark.skipif(NO_CDS, reason="No access to CDS")
def test_cds_non_observation_csv_file_to_pandas_xarray():
    collection_id = "sis-energy-derived-reanalysis"
    request = {
        "variable": "wind_power_generation_onshore",
        "spatial_aggregation": "country_level",
        "energy_product_type": "energy",
        "temporal_aggregation": "daily",
        "format": "zip",
    }
    data_cds = from_source("cds", collection_id, **request)
    assert "Date" in data_cds.to_pandas().columns

    # Assert a consistent behviour for local and remote versions
    data_file = from_source("file", data_cds.path)
    assert data_cds.to_pandas().equals(data_file.to_pandas())
    assert data_cds.to_xarray().equals(data_file.to_xarray())


@pytest.mark.long_test
@pytest.mark.download
@pytest.mark.skipif(NO_CDS, reason="No access to CDS")
def test_cds_grib_to_pandas_xarray():
    collection_id = "reanalysis-era5-single-levels"
    request = dict(
        variable=["2t", "msl"],
        product_type="reanalysis",
        area=[50, -50, 20, 50],
        date="2012-12-12/to/2012-12-15",
        time="12:00",
    )
    data_cds = from_source("cds", collection_id, **request)

    # Assert a consistent behviour for local and remote versions
    data_file = from_source("file", data_cds.path)
    assert data_cds.to_pandas().equals(data_file.to_pandas())
    assert data_cds.to_xarray().equals(data_file.to_xarray())


@pytest.mark.long_test
@pytest.mark.download
@pytest.mark.skipif(NO_CDS, reason="No access to CDS")
def test_cds_netcdf_to_pandas_xarray():
    collection_id = "satellite-methane"
    request = {
        "format": "zip",
        "processing_level": "level_2",
        "variable": "xch4",
        "sensor_and_algorithm": "merged_emma",
        "version": "4.4",
        "year": "2021",
        "month": "01",
        "day": "01",
    }

    data_cds = from_source("cds", collection_id, **request)
    assert "xch4" in data_cds.to_xarray().data_vars

    # Assert a consistent behviour for local and remote versions
    data_file = from_source("file", data_cds.path)
    assert data_cds.to_xarray().equals(data_file.to_xarray())
    # Implement to_dataframe
    # assert data_cds.to_pandas().equals(data_file.to_pandas())


if __name__ == "__main__":
    from earthkit.data.testing import main

    main(__file__)<|MERGE_RESOLUTION|>--- conflicted
+++ resolved
@@ -70,45 +70,50 @@
 @pytest.mark.long_test
 @pytest.mark.download
 @pytest.mark.skipif(NO_CDS, reason="No access to CDS")
-<<<<<<< HEAD
 def test_cds_grib_save():
-=======
+    s = from_source(
+        "cds",
+        "reanalysis-era5-single-levels",
+        variable=["2t", "msl"],
+        product_type="reanalysis",
+        area=[50, -50, 20, 50],
+        date="2012-12-12",
+        time="12:00",
+    )
+    with temp_directory() as tmpdir:
+        # Check file save to assigned filename
+        s.save(os.path.join(tmpdir, "test.grib"))
+        assert os.path.isfile(os.path.join(tmpdir, "test.grib"))
+
+        # Check file can be saved in current dir with detected filename:
+        here = os.curdir
+        os.chdir(tmpdir)
+        s.save()
+        assert os.path.isfile(os.path.basename(s.path))
+        os.chdir(here)
+
+@pytest.mark.long_test
+@pytest.mark.download
+@pytest.mark.skipif(NO_CDS, reason="No access to CDS")
 @pytest.mark.parametrize(
-    "split_on,expected_len",
+    "split_on, expected_len",
     (
         ["variable", 2],
         [("variable", "time"), 4],
     ),
 )
 def test_cds_split_on(split_on, expected_len):
->>>>>>> 7a11635a
-    s = from_source(
-        "cds",
-        "reanalysis-era5-single-levels",
-        variable=["2t", "msl"],
-        product_type="reanalysis",
-        area=[50, -50, 20, 50],
-        date="2012-12-12",
-<<<<<<< HEAD
-        time="12:00",
-    )
-    with temp_directory() as tmpdir:
-        # Check file save to assigned filename
-        s.save(os.path.join(tmpdir, "test.grib"))
-        assert os.path.isfile(os.path.join(tmpdir, "test.grib"))
-
-        # Check file can be saved in current dir with detected filename:
-        here = os.curdir
-        os.chdir(tmpdir)
-        s.save()
-        assert os.path.isfile(os.path.basename(s.path))
-        os.chdir(here)
-=======
+    s = from_source(
+        "cds",
+        "reanalysis-era5-single-levels",
+        variable=["2t", "msl"],
+        product_type="reanalysis",
+        area=[50, -50, 20, 50],
+        date="2012-12-12",
         time=["00:00", "12:00"],
         split_on=split_on,
     )
     assert len(s.indexes) == expected_len
->>>>>>> 7a11635a
 
 
 @pytest.mark.long_test
