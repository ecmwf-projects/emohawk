#!/usr/bin/env python3

# (C) Copyright 2020 ECMWF.
#
# This software is licensed under the terms of the Apache Licence Version 2.0
# which can be obtained at http://www.apache.org/licenses/LICENSE-2.0.
# In applying this licence, ECMWF does not waive the privileges and immunities
# granted to it by virtue of its status as an intergovernmental organisation
# nor does it submit to any jurisdiction.
#

import pytest

from earthkit.data import from_source
from earthkit.data.testing import NO_CDS


@pytest.mark.long_test
@pytest.mark.download
@pytest.mark.skipif(NO_CDS, reason="No access to CDS")
def test_cds_grib_1():
    s = from_source(
        "cds",
        "reanalysis-era5-single-levels",
        variable=["2t", "msl"],
        product_type="reanalysis",
        area=[50, -50, 20, 50],
        date="2012-12-12",
        time="12:00",
    )
    assert len(s) == 2


# @pytest.mark.long_test
# @pytest.mark.download
# @pytest.mark.skipif(NO_CDS, reason="No access to CDS")
def test_cds_grib_1_save():
    s = from_source(
        "cds",
        "reanalysis-era5-single-levels",
        variable=["2t", "msl"],
        product_type="reanalysis",
        area=[50, -50, 20, 50],
        date="2012-12-12",
        time="12:00",
    )
    # Save with user defined filename:
    s.save("temp.grib")
    # Save with CDS generated filename:
    s.save()
    


@pytest.mark.long_test
@pytest.mark.download
@pytest.mark.skipif(NO_CDS, reason="No access to CDS")
def test_cds_grib_2():
    s = from_source(
        "cds",
        "reanalysis-era5-single-levels",
        variable=["2t", "msl"],
        product_type="reanalysis",
        area=[50, -50, 20, 50],
        date="2012-12-12",
        time="12:00",
        split_on="variable",
    )
    assert len(s) == 2


@pytest.mark.long_test
@pytest.mark.download
@pytest.mark.skipif(NO_CDS, reason="No access to CDS")
def test_cds_grib_3():
    s = from_source(
        "cds",
        "reanalysis-era5-single-levels",
        variable=["2t", "msl"],
        product_type="reanalysis",
        area=[50, -50, 20, 50],
        date="2012-12-12/to/2012-12-15",
        time="12:00",
    )
    assert len(s) == 8


@pytest.mark.long_test
@pytest.mark.download
@pytest.mark.skipif(NO_CDS, reason="No access to CDS")
def test_cds_netcdf():
    s = from_source(
        "cds",
        "reanalysis-era5-single-levels",
        variable=["2t", "msl"],
        product_type="reanalysis",
        area=[50, -50, 20, 50],
        date="2012-12-12",
        time="12:00",
        format="netcdf",
    )
    assert len(s) == 2


<<<<<<< HEAD
# @pytest.mark.long_test
# @pytest.mark.download
# @pytest.mark.skipif(NO_CDS, reason="No access to CDS")
def test_cds_netcdf_save():
    s = from_source(
        "cds",
        "reanalysis-era5-single-levels",
        variable=["2t", "msl"],
        product_type="reanalysis",
        area=[50, -50, 20, 50],
        date="2012-12-12",
        time="12:00",
        format="netcdf",
    )
    # Save with user defined filename:
    s.save("temp.nc")
    # Save with CDS generated filename:
    s.save()
=======
@pytest.mark.long_test
@pytest.mark.download
@pytest.mark.skipif(NO_CDS, reason="No access to CDS")
def test_cds_netcdf_selection_limited():
    s = from_source(
        "cds",
        "satellite-albedo",
        {
            "variable": "albb_bh",
            "satellite": "noaa_7",
            "sensor": "avhrr",
            "product_version": "v2",
            "horizontal_resolution": "4km",
            "year": "1983",
            "month": "01",
            "nominal_day": "10",
        },
    )
    assert len(s) == 9

>>>>>>> 8a7934c5

if __name__ == "__main__":
    from earthkit.data.testing import main

    main(__file__)<|MERGE_RESOLUTION|>--- conflicted
+++ resolved
@@ -101,10 +101,9 @@
     assert len(s) == 2
 
 
-<<<<<<< HEAD
-# @pytest.mark.long_test
-# @pytest.mark.download
-# @pytest.mark.skipif(NO_CDS, reason="No access to CDS")
+@pytest.mark.long_test
+@pytest.mark.download
+@pytest.mark.skipif(NO_CDS, reason="No access to CDS")
 def test_cds_netcdf_save():
     s = from_source(
         "cds",
@@ -120,7 +119,8 @@
     s.save("temp.nc")
     # Save with CDS generated filename:
     s.save()
-=======
+
+
 @pytest.mark.long_test
 @pytest.mark.download
 @pytest.mark.skipif(NO_CDS, reason="No access to CDS")
@@ -141,7 +141,6 @@
     )
     assert len(s) == 9
 
->>>>>>> 8a7934c5
 
 if __name__ == "__main__":
     from earthkit.data.testing import main
