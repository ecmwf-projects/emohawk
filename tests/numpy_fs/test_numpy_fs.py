--- conflicted
+++ resolved
@@ -88,8 +88,7 @@
         assert f.metadata("name") == "2 metre dewpoint temperature", f"name {i}"
 
 
-<<<<<<< HEAD
-def test_numpy_list_grib_gridspec_override():
+def test_numpy_fs_grib_gridspec_override():
     ds = from_source(
         "file",
         earthkit_test_data_file(os.path.join("gridspec", "t_75_-60_10_40_5x5.grib1")),
@@ -134,7 +133,8 @@
     assert np.allclose(r[0].values, v_new)
     for k, v in ref.items():
         assert r[0].metadata(k) == v
-=======
+
+
 def test_numpy_fs_grib_from_list_of_arrays():
     ds = from_source("file", earthkit_examples_file("test.grib"))
     md_full = ds.metadata("param")
@@ -158,7 +158,6 @@
 
     with pytest.raises(ValueError):
         _ = FieldList.from_numpy([v], md)
->>>>>>> 3eb1f3d7
 
 
 if __name__ == "__main__":
