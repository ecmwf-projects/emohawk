--- conflicted
+++ resolved
@@ -9,13 +9,7 @@
 # nor does it submit to any jurisdiction.
 #
 
-<<<<<<< HEAD
-from datetime import datetime
-from datetime import timedelta
-from datetime import timezone
-=======
 import datetime
->>>>>>> 67a70e1b
 
 import numpy as np
 import pytest
@@ -25,16 +19,10 @@
 from earthkit.data.utils.dates import mars_like_date_list
 from earthkit.data.utils.dates import numpy_datetime_to_datetime
 from earthkit.data.utils.dates import numpy_timedelta_to_timedelta
-<<<<<<< HEAD
-from earthkit.data.utils.dates import step_to_delta
-=======
->>>>>>> 67a70e1b
 from earthkit.data.utils.dates import step_to_grib
 from earthkit.data.utils.dates import time_to_grib
 from earthkit.data.utils.dates import to_datetime
 from earthkit.data.utils.dates import to_datetime_list
-<<<<<<< HEAD
-=======
 from earthkit.data.utils.dates import to_time
 from earthkit.data.utils.dates import to_timedelta
 
@@ -51,27 +39,11 @@
         return (d, d + datetime.timedelta(days=1))
     else:
         raise ValueError(f"{n=} must be negative")
->>>>>>> 67a70e1b
-
-
-@pytest.mark.parametrize(
-    "d,expected_value,error",
-    [
-<<<<<<< HEAD
-        (20020502, datetime(2002, 5, 2), None),
-        (np.int64(20020502), datetime(2002, 5, 2), None),
-        ("20020502", datetime(2002, 5, 2), None),
-        ("2002-05-02", datetime(2002, 5, 2), None),
-        ("2002-05-02", datetime(2002, 5, 2), None),
-        ("2002-05-02T00", datetime(2002, 5, 2), None),
-        ("2002-05-02T00Z", datetime(2002, 5, 2, tzinfo=timezone.utc), None),
-        ("2002-05-02T06", datetime(2002, 5, 2, 6), None),
-        ("2002-05-02T06:11", datetime(2002, 5, 2, 6, 11), None),
-        ("2002-05-02T06:11:03", datetime(2002, 5, 2, 6, 11, 3), None),
-        (datetime(2002, 5, 2, 6, 11, 3), datetime(2002, 5, 2, 6, 11, 3), None),
-        (np.datetime64("2002-05-02"), datetime(2002, 5, 2, tzinfo=timezone.utc), None),
-        (np.datetime64(0, "Y"), datetime(1970, 1, 1, tzinfo=timezone.utc), None),
-=======
+
+
+@pytest.mark.parametrize(
+    "d,expected_value,error",
+    [
         (20020502, datetime.datetime(2002, 5, 2), None),
         (np.int64(20020502), datetime.datetime(2002, 5, 2), None),
         ("20020502", datetime.datetime(2002, 5, 2), None),
@@ -88,19 +60,14 @@
         (-1, relative_date(-1), None),
         (1, None, ValueError),
         (20020, None, ValueError),
->>>>>>> 67a70e1b
     ],
 )
 def test_to_datetime(d, expected_value, error):
     if error is None:
-<<<<<<< HEAD
-        assert to_datetime(d) == expected_value
-=======
         if isinstance(expected_value, tuple):
             assert to_datetime(d) in expected_value
         else:
             assert to_datetime(d) == expected_value
->>>>>>> 67a70e1b
     else:
         with pytest.raises(error):
             to_datetime(d)
@@ -110,39 +77,22 @@
     "args,expected_value,error",
     [
         (
-<<<<<<< HEAD
-            (datetime(2002, 5, 2), datetime(2002, 5, 4), 1),
-            [datetime(2002, 5, 2), datetime(2002, 5, 3), datetime(2002, 5, 4)],
-            None,
-        ),
-        (
-            (datetime(2002, 5, 4), datetime(2002, 5, 2), 1),
-=======
             (datetime.datetime(2002, 5, 2), datetime.datetime(2002, 5, 4), 1),
             [datetime.datetime(2002, 5, 2), datetime.datetime(2002, 5, 3), datetime.datetime(2002, 5, 4)],
             None,
         ),
         (
             (datetime.datetime(2002, 5, 4), datetime.datetime(2002, 5, 2), 1),
->>>>>>> 67a70e1b
             None,
             AssertionError,
         ),
         (
-<<<<<<< HEAD
-            (datetime(2002, 5, 2), datetime(2002, 5, 4), 0),
-=======
             (datetime.datetime(2002, 5, 2), datetime.datetime(2002, 5, 4), 0),
->>>>>>> 67a70e1b
             None,
             AssertionError,
         ),
         (
-<<<<<<< HEAD
-            (datetime(2002, 5, 2), datetime(2002, 5, 4), -1),
-=======
             (datetime.datetime(2002, 5, 2), datetime.datetime(2002, 5, 4), -1),
->>>>>>> 67a70e1b
             None,
             AssertionError,
         ),
@@ -159,29 +109,6 @@
 @pytest.mark.parametrize(
     "d,expected_value,error",
     [
-<<<<<<< HEAD
-        ([20020502, "to", 20020503], [datetime(2002, 5, 2), datetime(2002, 5, 3)], None),
-        ((20020502, "to", 20020503), [datetime(2002, 5, 2), datetime(2002, 5, 3)], None),
-        ([20020502, "TO", 20020503], [datetime(2002, 5, 2), datetime(2002, 5, 3)], None),
-        (["20020502", "to", "20020503"], [datetime(2002, 5, 2), datetime(2002, 5, 3)], None),
-        (["2002-05-02", "to", "2002-05-03"], [datetime(2002, 5, 2), datetime(2002, 5, 3)], None),
-        (["2002-05-02T06", "to", "2002-05-03T06"], [datetime(2002, 5, 2, 6), datetime(2002, 5, 3, 6)], None),
-        (
-            [datetime(2002, 5, 2), "to", datetime(2002, 5, 3)],
-            [datetime(2002, 5, 2), datetime(2002, 5, 3)],
-            None,
-        ),
-        ([20020502, "to", 20020504, "by", 2], [datetime(2002, 5, 2), datetime(2002, 5, 4)], None),
-        (
-            [datetime(2002, 5, 2), "to", datetime(2002, 5, 4), "by", 2],
-            [datetime(2002, 5, 2), datetime(2002, 5, 4)],
-            None,
-        ),
-        (20020502, [datetime(2002, 5, 2)], None),
-        ("20020502", [datetime(2002, 5, 2)], None),
-        (datetime(2002, 5, 2), [datetime(2002, 5, 2)], None),
-        (np.datetime64("2002-05-02"), [datetime(2002, 5, 2, tzinfo=timezone.utc)], None),
-=======
         ([20020502, "to", 20020503], [datetime.datetime(2002, 5, 2), datetime.datetime(2002, 5, 3)], None),
         ((20020502, "to", 20020503), [datetime.datetime(2002, 5, 2), datetime.datetime(2002, 5, 3)], None),
         ([20020502, "TO", 20020503], [datetime.datetime(2002, 5, 2), datetime.datetime(2002, 5, 3)], None),
@@ -219,7 +146,6 @@
         ("20020502", [datetime.datetime(2002, 5, 2)], None),
         (datetime.datetime(2002, 5, 2), [datetime.datetime(2002, 5, 2)], None),
         (np.datetime64("2002-05-02"), [datetime.datetime(2002, 5, 2, tzinfo=tzinfo)], None),
->>>>>>> 67a70e1b
     ],
 )
 def test_to_datetime_list(d, expected_value, error):
@@ -228,8 +154,6 @@
     else:
         with pytest.raises(error):
             to_datetime_list(d)
-<<<<<<< HEAD
-=======
 
 
 @pytest.mark.parametrize(
@@ -255,7 +179,6 @@
     else:
         with pytest.raises(error):
             to_time(d)
->>>>>>> 67a70e1b
 
 
 @pytest.mark.parametrize(
@@ -449,162 +372,6 @@
             datetime_to_grib(d)
 
 
-@pytest.mark.parametrize(
-    "td,expected_delta,error",
-    [
-        (np.timedelta64(61, "s"), timedelta(minutes=1, seconds=1), None),
-        (np.timedelta64((2 * 3600 + 61) * 1000, "ms"), timedelta(hours=2, minutes=1, seconds=1), None),
-        (
-            np.timedelta64((2 * 3600 + 61) * 1000 * 1000 * 1000, "ns"),
-            timedelta(hours=2, minutes=1, seconds=1),
-            None,
-        ),
-    ],
-)
-def test_numpy_timedelta_to_timedelta(td, expected_delta, error):
-    if error is None:
-        assert numpy_timedelta_to_timedelta(td) == expected_delta
-    else:
-        with pytest.raises(error):
-            numpy_timedelta_to_timedelta(td)
-
-
-@pytest.mark.parametrize(
-    "td,expected_delta,error",
-    [
-        (np.datetime64("2002-05-02"), datetime(2002, 5, 2, tzinfo=timezone.utc), None),
-        (np.datetime64("2002-05-02T06"), datetime(2002, 5, 2, 6, tzinfo=timezone.utc), None),
-        (np.datetime64("2002-05-02T06:23"), datetime(2002, 5, 2, 6, 23, tzinfo=timezone.utc), None),
-        (np.datetime64(0, "s"), datetime(1970, 1, 1, tzinfo=timezone.utc), None),
-        (np.datetime64(30, "s"), datetime(1970, 1, 1, 0, 0, 30, tzinfo=timezone.utc), None),
-        (np.datetime64(30, "m"), datetime(1970, 1, 1, 0, 30, tzinfo=timezone.utc), None),
-        (np.datetime64(30, "h"), datetime(1970, 1, 2, 6, tzinfo=timezone.utc), None),
-    ],
-)
-def test_numpy_datetime_to_datetime(td, expected_delta, error):
-    if error is None:
-        assert numpy_datetime_to_datetime(td) == expected_delta
-    else:
-        with pytest.raises(error):
-            numpy_datetime_to_datetime(td)
-
-
-@pytest.mark.parametrize(
-    "d,expected_value,error",
-    [
-        (20020502, 20020502, None),
-        (np.int64(20020502), 20020502, None),
-        ("20020502", 20020502, None),
-        ("2002-05-02", 20020502, None),
-        ("2002-05-02", 20020502, None),
-        ("2002-05-02T00", 20020502, None),
-        ("2002-05-02T00Z", 20020502, None),
-        ("2002-05-02T06", 20020502, None),
-        ("2002-05-02T06:11", 20020502, None),
-        ("2002-05-02T06:11:03", 20020502, None),
-        (datetime(2002, 5, 2, 6, 11, 3), 20020502, None),
-        (np.datetime64("2002-05-02"), 20020502, None),
-        (np.datetime64(0, "Y"), 19700101, None),
-    ],
-)
-def test_date_to_grib(d, expected_value, error):
-    if error is None:
-        assert date_to_grib(d) == expected_value
-    else:
-        with pytest.raises(error):
-            date_to_grib(d)
-
-
-@pytest.mark.parametrize(
-    "d,expected_value,error",
-    [
-        (0, 0, None),
-        (6, 600, None),
-        (12, 1200, None),
-        (600, 600, None),
-        (1200, 1200, None),
-        (np.int64(0), 0, None),
-        (np.int64(6), 600, None),
-        (np.int64(12), 1200, None),
-        (np.int64(600), 600, None),
-        (np.int64(1200), 1200, None),
-        ("0", 0, None),
-        ("6", 600, None),
-        ("12", 1200, None),
-        ("600", 600, None),
-        ("1200", 1200, None),
-    ],
-)
-def test_time_to_grib(d, expected_value, error):
-    if error is None:
-        assert time_to_grib(d) == expected_value
-    else:
-        with pytest.raises(error):
-            time_to_grib(d)
-
-
-@pytest.mark.parametrize(
-    "step,expected_value,error",
-    [
-        (0, 0, None),
-        (6, 6, None),
-        (12, 12, None),
-        (120, 120, None),
-        ("0h", "0h", None),
-        ("6h", "6h", None),
-        ("12h", "12h", None),
-        ("120h", "120h", None),
-        ("6m", "6m", None),
-        ("6s", "6s", None),
-        (np.timedelta64(6, "h"), 6, None),
-        (np.timedelta64(6 * 3600 * 1000, "ms"), 6, None),
-        (np.timedelta64(6 * 3600 * 1000 * 1000 * 1000, "ns"), 6, None),
-        (np.timedelta64(61, "s"), "61s", None),
-        (np.timedelta64((2 * 3600 + 61) * 1000, "ms"), "7261s", None),
-        (
-            np.timedelta64((2 * 3600 + 61) * 1000 * 1000 * 1000, "ns"),
-            "7261s",
-            None,
-        ),
-    ],
-)
-def test_step_to_grib(step, expected_value, error):
-    if error is None:
-        assert step_to_grib(step) == expected_value
-    else:
-        with pytest.raises(error):
-            step_to_grib(step)
-
-
-@pytest.mark.parametrize(
-    "d,expected_value,error",
-    [
-        (datetime(2002, 5, 2), (20020502, 0), None),
-        (datetime(2002, 5, 2, 6), (20020502, 600), None),
-        (datetime(2002, 5, 2, 12), (20020502, 1200), None),
-        (np.int64(20020502), (20020502, 0), None),
-        ("20020502", (20020502, 0), None),
-        ("2002-05-02", (20020502, 0), None),
-        ("2002-05-02", (20020502, 0), None),
-        ("2002-05-02T00", (20020502, 0), None),
-        ("2002-05-02T00Z", (20020502, 0), None),
-        ("2002-05-02T06", (20020502, 600), None),
-        ("2002-05-02T06:11", (20020502, 611), None),
-        ("2002-05-02T06:11:03", (20020502, 611), None),
-        (datetime(2002, 5, 2, 6, 11, 3), (20020502, 611), None),
-        (np.datetime64("2002-05-02"), (20020502, 0), None),
-        (np.datetime64("2002-05-02T06"), (20020502, 600), None),
-        (np.datetime64(0, "Y"), (19700101, 0), None),
-    ],
-)
-def test_datetime_to_grib(d, expected_value, error):
-    if error is None:
-        assert datetime_to_grib(d) == expected_value
-    else:
-        with pytest.raises(error):
-            datetime_to_grib(d)
-
-
 if __name__ == "__main__":
     from earthkit.data.testing import main
 
