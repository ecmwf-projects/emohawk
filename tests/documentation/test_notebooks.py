#!/usr/bin/env python3

# (C) Copyright 2020 ECMWF.
#
# This software is licensed under the terms of the Apache Licence Version 2.0
# which can be obtained at http://www.apache.org/licenses/LICENSE-2.0.
# In applying this licence, ECMWF does not waive the privileges and immunities
# granted to it by virtue of its status as an intergovernmental organisation
# nor does it submit to any jurisdiction.
#

import os
import re
import sys

import pytest

from earthkit.data.testing import MISSING, earthkit_file

# See https://www.blog.pythonlibrary.org/2018/10/16/testing-jupyter-notebooks/


EXAMPLES = earthkit_file("docs", "examples")

<<<<<<< HEAD
SKIP = ["fdb_stream.ipynb"]
=======
SKIP = "grib_fdb_stream.ipynb"
>>>>>>> c174090f


def notebooks_list():
    notebooks = []
    for path in os.listdir(EXAMPLES):
        if re.match(r".+\.ipynb$", path):
            # if re.match(r"^\d\d-.*\.ipynb$", path):
            if "Copy" not in path:
                notebooks.append(path)

    return sorted(notebooks)


@pytest.mark.notebook
@pytest.mark.skipif(
    MISSING("nbformat", "nbconvert", "ipykernel"),
    reason="python package nbformat not installed",
)
# @pytest.mark.skipif(not IN_GITHUB, reason="Not on GITHUB")
@pytest.mark.skipif(
    sys.platform == "win32", reason="Cannot execute notebooks on Windows"
)
@pytest.mark.parametrize("path", notebooks_list())
def test_notebook(path):
    import nbformat
    from nbconvert.preprocessors import ExecutePreprocessor

    if path in SKIP:
        pytest.skip("Notebook marked as 'skip'")

    with open(os.path.join(EXAMPLES, path)) as f:
        nb = nbformat.read(f, as_version=4)

    proc = ExecutePreprocessor(timeout=60 * 60 * 5, kernel_name="python3")
    proc.preprocess(nb, {"metadata": {"path": EXAMPLES}})


if __name__ == "__main__":
    from earthkit.data.testing import main

    main(__file__)<|MERGE_RESOLUTION|>--- conflicted
+++ resolved
@@ -22,11 +22,7 @@
 
 EXAMPLES = earthkit_file("docs", "examples")
 
-<<<<<<< HEAD
-SKIP = ["fdb_stream.ipynb"]
-=======
 SKIP = "grib_fdb_stream.ipynb"
->>>>>>> c174090f
 
 
 def notebooks_list():
