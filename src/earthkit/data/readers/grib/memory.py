# (C) Copyright 2020 ECMWF.
#
# This software is licensed under the terms of the Apache Licence Version 2.0
# which can be obtained at http://www.apache.org/licenses/LICENSE-2.0.
# In applying this licence, ECMWF does not waive the privileges and immunities
# granted to it by virtue of its status as an intergovernmental organisation
# nor does it submit to any jurisdiction.
#

import logging

import eccodes

from earthkit.data.indexing.fieldlist import NewFieldMetadataWrapper
from earthkit.data.indexing.fieldlist import SimpleFieldList
from earthkit.data.readers import Reader
from earthkit.data.readers.grib.codes import GribCodesHandle
from earthkit.data.readers.grib.codes import GribField

LOG = logging.getLogger(__name__)


def get_use_grib_metadata_cache():
    from earthkit.data.core.settings import SETTINGS

    return SETTINGS.get("use-grib-metadata-cache")


class GribMemoryReader(Reader):
    def __init__(self, use_grib_metadata_cache=None, **kwargs):
        self._peeked = None
        self.consumed_ = False
        self._use_metadata_cache = (
            use_grib_metadata_cache if use_grib_metadata_cache is not None else get_use_grib_metadata_cache()
        )

    def __iter__(self):
        return self

    def __next__(self):
        if self._peeked is not None:
            msg = self._peeked
            self._peeked = None
            return msg
        handle = self._next_handle()
        msg = self._message_from_handle(handle)
        if handle is not None:
            return msg
        self.consumed_ = True
        raise StopIteration

    def _next_handle(self):
        raise NotImplementedError

    def _message_from_handle(self, handle):
        if handle is not None:
            return GribFieldInMemory(
                GribCodesHandle(handle, None, None), use_metadata_cache=self._use_metadata_cache
            )

    def batched(self, n):
        from earthkit.data.utils.batch import batched

        return batched(self, n, create=self.to_fieldlist)

    def group_by(self, *args, **kwargs):
        from earthkit.data.utils.batch import group_by

        return group_by(self, *args, create=self.to_fieldlist, sort=False)

    def to_fieldlist(self, fields):
        return GribFieldListInMemory.from_fields(fields)


class GribFileMemoryReader(GribMemoryReader):
    def __init__(self, path, **kwargs):
        super().__init__(**kwargs)
        self.fp = open(path, "rb")

    def __del__(self):
        self.fp.close()

    def _next_handle(self):
        return eccodes.codes_new_from_file(self.fp, eccodes.CODES_PRODUCT_GRIB)


class GribMessageMemoryReader(GribMemoryReader):
    def __init__(self, buf, **kwargs):
        super().__init__(**kwargs)
        self.buf = buf

    def __del__(self):
        self.buf = None

    def _next_handle(self):
        if self.buf is None:
            return None
        handle = eccodes.codes_new_from_message(self.buf)
        self.buf = None
        return handle


class GribStreamReader(GribMemoryReader):
    """Wrapper around eccodes.Streamreader. The problem is that when iterating via
    the StreamReader it returns an eccodes.GRIBMessage that releases the handle when deleted.
    However, the handle has to be managed by earthkit-data so we access it directly
    using _next_handle
    """

    def __init__(self, stream, **kwargs):
        super().__init__(**kwargs)
        self._stream = stream
        self._reader = eccodes.StreamReader(stream)

    def __del__(self):
        self._stream.close()

    def _next_handle(self):
        return self._reader._next_handle()

    def mutate(self):
        return self

    def mutate_source(self):
        return self


class GribFieldInMemory(GribField):
    """Represents a GRIB message in memory"""

    def __init__(self, handle, use_metadata_cache=False):
        super().__init__(None, None, None, use_metadata_cache=use_metadata_cache)
        self._handle = handle

    @GribField.handle.getter
    def handle(self):
        return self._handle

    @GribField.handle.getter
    def offset(self):
        return None

    @staticmethod
    def to_fieldlist(fields):
        return GribFieldListInMemory.from_fields(fields)

    @staticmethod
    def from_buffer(buf):
        handle = eccodes.codes_new_from_message(buf)
        return GribFieldInMemory(
            GribCodesHandle(handle, None, None), use_metadata_cache=get_use_grib_metadata_cache()
        )

<<<<<<< HEAD
    def _release(self):
        self._handle = None
=======
    def copy(self, **kwargs):
        return NewMetadataGribFieldInMemory(self, **kwargs)


class NewMetadataGribFieldInMemory(NewFieldMetadataWrapper, GribFieldInMemory):
    def __init__(self, field, **kwargs):
        NewFieldMetadataWrapper.__init__(self, field, **kwargs)
        self._handle = field._handle
        GribFieldInMemory.__init__(
            self,
            field._handle,
            use_metadata_cache=field._use_metadata_cache,
        )
>>>>>>> a2804c03


class GribFieldListInMemory(SimpleFieldList):
    """Represent a GRIB field list in memory loaded lazily"""

    def __init__(self, source, reader, *args, **kwargs):
        """The reader must support __next__."""
        if source is not None:
            self._reader = reader
        self._loaded = False

    def __len__(self):
        self._load()
        return super().__len__()

    def __getitem__(self, n):
        self._load()
        return super().__getitem__(n)

    def _load(self):
        if not self._loaded:
            self.fields = [f for f in self._reader]
            self._loaded = True
            self._reader = None

    def mutate_source(self):
        return self

    @classmethod
    def merge(cls, readers):
        assert all(isinstance(s, GribFieldListInMemory) for s in readers), readers
        assert len(readers) > 1

        from itertools import chain

        return GribFieldListInMemory.from_fields(list(chain(*[f for f in readers])))

    def __getstate__(self):
        self._load()
        r = {"messages": [f.message() for f in self]}
        return r

    def __setstate__(self, state):
        fields = [GribFieldInMemory.from_buffer(m) for m in state["messages"]]
        self.__init__(None, None)
        self.fields = fields
        self._loaded = True<|MERGE_RESOLUTION|>--- conflicted
+++ resolved
@@ -140,6 +140,10 @@
     def offset(self):
         return None
 
+    # @cached_property
+    # def _metadata(self):
+    #     return GribFieldMetadata(self)
+
     @staticmethod
     def to_fieldlist(fields):
         return GribFieldListInMemory.from_fields(fields)
@@ -151,10 +155,9 @@
             GribCodesHandle(handle, None, None), use_metadata_cache=get_use_grib_metadata_cache()
         )
 
-<<<<<<< HEAD
     def _release(self):
         self._handle = None
-=======
+
     def copy(self, **kwargs):
         return NewMetadataGribFieldInMemory(self, **kwargs)
 
@@ -168,7 +171,6 @@
             field._handle,
             use_metadata_cache=field._use_metadata_cache,
         )
->>>>>>> a2804c03
 
 
 class GribFieldListInMemory(SimpleFieldList):
