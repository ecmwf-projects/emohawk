--- conflicted
+++ resolved
@@ -32,13 +32,7 @@
     field_type=None,
     check_only=False,
 ):  # noqa C901
-<<<<<<< HEAD
-    # Select only geographical variables
-    has_lat = False
-    has_lon = False
     has_values = False
-=======
->>>>>>> 0603bc54
 
     fields = []
 
@@ -114,12 +108,7 @@
                 use = True
 
             # Of course, not every one sets the standard_name
-            if (
-                standard_name in ["time", "forecast_reference_time"]
-                or long_name in ["time"]
-                or coord_name.lower() in ["time"]
-                or axis == "T"
-            ):
+            if standard_name in ["time", "forecast_reference_time"] or long_name in ["time"] or axis == "T":
                 # we might not be able to convert time to datetime
                 try:
                     coordinates.append(TimeCoordinate(c, coord in info))
