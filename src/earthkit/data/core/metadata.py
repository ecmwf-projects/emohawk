# (C) Copyright 2020 ECMWF.
#
# This software is licensed under the terms of the Apache Licence Version 2.0
# which can be obtained at http://www.apache.org/licenses/LICENSE-2.0.
# In applying this licence, ECMWF does not waive the privileges and immunities
# granted to it by virtue of its status as an intergovernmental organisation
# nor does it submit to any jurisdiction.
#

from abc import ABCMeta
from abc import abstractmethod

from earthkit.data.core.constants import DATETIME
from earthkit.data.core.constants import GRIDSPEC


class Metadata(metaclass=ABCMeta):
    r"""Base class to represent metadata.

    Metadata is a dict-like immutable object. Modification is possible
    with :obj:`override`, which always creates a new object.

    Implemented in subclasses: :obj:`RawMetadata`, :obj:`GribMetadata`.

    Parameters
    ----------
    extra: dict, None
        Extra key/value pairs to be added on top of the underlying metadata. Default is None.
    cache: bool
        Enable caching of all the calls to :meth:`get`. Default is False. The cache
        is attached to the instance.

    Examples
    --------
    - :ref:`/examples/metadata.ipynb`

    """

    DATA_FORMAT = None
    NAMESPACES = []
    LS_KEYS = []
    DESCRIBE_KEYS = []
    INDEX_KEYS = []
    CUSTOM_KEYS = [
        DATETIME,
        GRIDSPEC,
        "base_datetime",
        "reference_datetime",
        "indexing_datetime",
        "step_timedelta",
        "param_level",
    ]

    CUSTOM_KEY_ALIASES = {
        "valid_time": "valid_datetime",
        "forecast_reference_time": "base_datetime",
        "base_time": "base_datetime",
        "indexing_time": "indexing_datetime",
    }

    CUSTOM_KEYS += list(CUSTOM_KEY_ALIASES.keys())

    extra = None

    def __init__(self, extra=None):
        if extra is not None:
            self.extra = extra
<<<<<<< HEAD
=======
        if cache is False:
            self._cache = None
        else:
            self._cache = dict() if cache is True else cache
>>>>>>> 3ee78b08

    def __iter__(self):
        """Return an iterator over the metadata keys."""
        return iter(self.keys())

    def __len__(self):
        r"""Return the number of metadata entries."""
        if not self.extra:
            return self._len()
        else:
            extra = sum([1 for x in self.extra if not self._contains(x)])
            return extra + self._len()

    @abstractmethod
    def _len(self):
        r"""Return the number of metadata entries without the extra items."""
        pass

    def __getitem__(self, key):
        r"""Return the value for ``key``.

        Raises
        ------
        KeyError
            When ``key`` is not available.
        """
        return self.get(key, raise_on_missing=True)

    def __contains__(self, key):
        r"""Check if ``key`` is available.

        Returns
        -------
        bool
        """
        if not self.extra:
            return self._contains(key)
        else:
            if key in self.extra:
                return True
            return self._contains(key)

    @abstractmethod
    def _contains(self, key):
        r"""Check if ``key`` is available in the non extra-keys.

        Returns
        -------
        bool
        """
        pass

    def keys(self):
        r"""Return the metadata keys.

        Returns
        -------
        Iterable of str

        """
        if not self.extra:
            return self._keys()
        else:
            extra = [x for x in self.extra if x not in self._keys()]
            if len(extra) == 0:
                return self._keys()
            else:
                r = list(self._keys()) + extra
                return r

    @abstractmethod
    def _keys(self):
        r"""Return the metadata keys without the extra keys.

        Returns
        -------
        Iterable of str

        """
        pass

    def items(self):
        r"""Return the metadata items.

        Returns
        -------
        Iterable of :obj:`(key,value)` pairs

        """
        if not self.extra:
            return self._items()
        else:
            r = dict(self._items())
            r.update(self.extra)
            return r.items()

    @abstractmethod
    def _items(self):
        r"""Return the metadata items without the extra keys.

        Returns
        -------
        Iterable of :obj:`(key,value)` pairs

        """
        pass

    def get(self, key, default=None, *, astype=None, raise_on_missing=False):
        r"""Return the value for ``key``.

        When the instance is created with ``cache=True`` all the result is cached.

        Parameters
        ----------
        key: str
            Metadata key
        default: value
            Specify the default value for ``key``. Returned when ``key``
            is not found or its value is a missing value and raise_on_missing is ``False``.
        astype: type as str, int or float
            Return/access type for ``key``. When it is supported ``astype`` is passed to the
            underlying metadata accessor as an option. Otherwise the value is
            cast to ``astype`` after it is taken from the accessor.
        raise_on_missing: bool
            When it is True raises an exception if ``key`` is not found or
            it has a missing value.

        Returns
        -------
        value
            Returns the ``key`` value. Returns ``default`` if ``key`` is not found
            or it has a missing value and ``raise_on_missing`` is False.

        Raises
        ------
        KeyError
            If ``raise_on_missing`` is True and ``key`` is not found or it has
            a missing value.

        """
        if self._cache is not None:
            cache_id = (key, default, astype, raise_on_missing)
            if cache_id in self._cache:
                return self._cache[cache_id]

        if self._is_extra_key(key):
            v = self._get_extra_key(key, default=default, astype=astype)
        elif self._is_custom_key(key):
            v = self._get_custom_key(key, default=default, astype=astype, raise_on_missing=raise_on_missing)
        else:
            v = self._get(key, default=default, astype=astype, raise_on_missing=raise_on_missing)

        if self._cache is not None:
            self._cache[cache_id] = v

        return v

    @abstractmethod
    def _get(self, key, astype=None, default=None, raise_on_missing=False):
        pass

    def _is_extra_key(self, key):
        return self.extra is not None and key in self.extra

    def _get_extra_key(self, key, default=None, astype=None, **kwargs):
        v = self.extra.get(key, default)
        if astype is not None and v is not None:
            try:
                return astype(v)
            except Exception:
                return None
        return v

    def _is_custom_key(self, key):
        return key in self.CUSTOM_KEYS and key not in self

    def _get_custom_key(self, key, default=None, raise_on_missing=True, **kwargs):
        if self._is_custom_key(key):
            try:
                key = self.CUSTOM_KEY_ALIASES.get(key, key)
                v = getattr(self, key)()
                if key.endswith("_datetime"):
                    if v is not None:
                        return v.isoformat()
                return v
            except Exception as e:
                if not raise_on_missing:
                    return default
                else:
                    raise KeyError(f"{key}, reason={e}")

    @abstractmethod
    def override(self, *args, **kwargs):
        r"""Change the metadata values and return a new object.

        :obj:`override` accepts another :obj:`Metadata` or a dict or
        an iterable of key/value pairs (as tuples or other iterables of length two).
        If keyword arguments are specified, the metadata is then updated with those
        key/value pairs.

        Examples
        --------
        >>> other = RawMetadata({"key1": 1, "key2": 2})
        >>> m1 = m.override(other)
        >>> m1 = m.override({"key1": 1, "key2": 2})
        >>> m1 = m.override([("key1", 1), ("key2", 2)])
        >>> m1 = m.override(key1=1, key2=2)
        """
        pass

    def namespaces(self):
        r"""Return the available namespaces.

        Returns
        -------
        list of str
        """
        return self.NAMESPACES

    def as_namespace(self, namespace=None):
        r"""Return all the keys/values from a namespace.

        Parameters
        ----------
        namespace: str, None
            The namespace. When `namespace` is None or an empty :obj:`str` all the available
            keys/values are returned.

        Returns
        -------
        dict
            All the keys/values from the `namespace`.

        """
        if namespace is None or namespace == "":
            return {k: v for k, v in self.items()}
        return {}

    def dump(self, **kwargs):
        r"""Generate a dump from the metadata content."""
        return None

    def datetime(self):
        r"""Return the date and time of the field.

        Returns
        -------
        dict of datatime.datetime
            Dict with items "base_time" and "valid_time".


        >>> import earthkit.data
        >>> ds = earthkit.data.from_source("file", "tests/data/t_time_series.grib")
        >>> ds[4].datetime()
        {'base_time': datetime.datetime(2020, 12, 21, 12, 0),
        'valid_time': datetime.datetime(2020, 12, 21, 18, 0)}

        """
        return {
            "base_time": self.base_datetime(),
            "valid_time": self.valid_datetime(),
        }

    @abstractmethod
    def base_datetime(self):
        pass

    @abstractmethod
    def valid_datetime(self):
        pass

    def reference_datetime(self):
        return None

    def indexing_datetime(self):
        return None

    def step_timedelta(self):
        return self.valid_datetime() - self.base_datetime()

    def param_level(self):
        return self.get("param", astype=str) + self.get("level", astype=str)

    @property
    def geography(self):
        r""":obj:`Geography`: Get geography description.

        If it is not available None is returned.
        """
        return None

    @property
    def gridspec(self):
        r""":class:`~data.core.gridspec.GridSpec`: Get grid description.

        If it is not available None is returned.
        """
        return None if self.geography is None else self.geography.gridspec()

    def ls_keys(self):
        r"""Return the keys to be used with the :meth:`ls` method."""
        return self.LS_KEYS

    def describe_keys(self):
        r"""Return the keys to be used with the :meth:`describe` method."""
        return self.DESCRIBE_KEYS

    def index_keys(self):
        r"""Return the keys to be used with the :meth:`indices` method."""
        return self.INDEX_KEYS

    def data_format(self):
        r"""Return the underlying data format.

        Returns
        -------
        str

        """
        return self.DATA_FORMAT

    def _hide_internal_keys(self):
        return self


class RawMetadata(Metadata):
    r"""Metadata implementation based on key/value pairs.

    >>> from earthkit.data.core.metadata import RawMetadata
    >>> md = RawMetadata({"shortName": "2t", "perturbationNumber": 5})
    >>> md = RawMetadata([("shortName", "2t"), ("perturbationNumber", 5)])
    >>> md = RawMetadata(shortName="2t", perturbationNumber=5)
    >>> md
    RawMetadata({'shortName': '2t', 'perturbationNumber': 5})
    >>> md2 = RawMetadata(md)
    >>> md2
    RawMetadata({'shortName': '2t', 'perturbationNumber': 5})

    Value access:

    >>> "shortName" in md
    True
    >>> md["shortName"]
    '2t'
    >>> md.get("shortName")
    '2t'
    >>> "step" in md
    False
    >>> md.get("step")
    >>> md.get("step", 0)
    0

    Examples
    --------
    - :ref:`/examples/metadata.ipynb`

    """

    def __init__(self, *args, **kwargs):
        self._d = dict(*args, **kwargs)
        super().__init__()

    def override(self, *args, **kwargs):
        d = dict(**self._d)
        d.update(*args, **kwargs)
        return RawMetadata(d)

    def __len__(self):
        return len(self._d)

    def _len(self):
        return self._len()

    def __contains__(self, key):
        return key in self._d

    def _contains(self, key):
        pass

    def _get(self, key, astype=None, default=None, raise_on_missing=False):
        if not raise_on_missing:
            v = self._d.get(key, default)
        else:
            v = self._d[key]

        if astype is not None:
            try:
                return astype(v)
            except Exception:
                return None
        return v

    def keys(self):
        return self._d.keys()

    def _keys(self):
        pass

    def items(self):
        return self._d.items()

    def _items(self):
        pass

    def base_datetime(self):
        return None

    def valid_datetime(self):
        return None

    def step_timedelta(self):
        return None

    def as_namespace(self, namespace):
        return {}

    def __repr__(self):
        return f"{self.__class__.__name__}({self._d.__repr__()})"<|MERGE_RESOLUTION|>--- conflicted
+++ resolved
@@ -62,16 +62,13 @@
 
     extra = None
 
-    def __init__(self, extra=None):
+    def __init__(self, extra=None, cache=False):
         if extra is not None:
             self.extra = extra
-<<<<<<< HEAD
-=======
         if cache is False:
             self._cache = None
         else:
             self._cache = dict() if cache is True else cache
->>>>>>> 3ee78b08
 
     def __iter__(self):
         """Return an iterator over the metadata keys."""
