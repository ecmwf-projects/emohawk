# (C) Copyright 2022 ECMWF.
#
# This software is licensed under the terms of the Apache Licence Version 2.0
# which can be obtained at http://www.apache.org/licenses/LICENSE-2.0.
# In applying this licence, ECMWF does not waive the privileges and immunities
# granted to it by virtue of its status as an intergovernmental organisation
# nor does it submit to any jurisdiction.

import os
from collections import defaultdict
from collections import namedtuple

SimplePart = namedtuple("SimplePart", ["offset", "length"])


class Part:
    """Represent a file part."""

    def __init__(self, path, offset, length):
        assert path is not None
        self.path = path
        self.offset = offset
        self.length = length

    def __eq__(self, other):
        return self.path == other.path and self.offset == other.offset and self.length == other.length

    @classmethod
    def resolve(cls, parts, directory=None):
        paths = defaultdict(list)
        for i, part in enumerate(parts):
            paths[part.path].append(part)

        for path, bits in paths.items():
            if path.startswith("http://") or path.startswith("https://") or path.startswith("ftp://"):
                # newpath = download_and_cache(
                #     path, parts=[(p.offset, p.length) for p in bits]
                # )
                # newoffset = 0
                # for p in bits:
                #     p.path = newpath
                #     p.offset = newoffset
                #     newoffset += p.length
                raise ValueError("Part: url based paths are not supported")

            elif directory and not os.path.isabs(path):
                for p in bits:
                    p.path = os.path.join(directory, path)

        return parts

    def __repr__(self):
        return f"Part[{self.path},{self.offset},{self.length}]"


def check_urls_and_parts(urls, parts):
    """Check if urls and parts are compatible

    When any of the ``urls`` contain a part ``parts`` must be None.
    """
    if not isinstance(urls, (list, tuple)):
        urls = [urls]

    # a single url as [url, parts] is not allowed
    if (
        len(urls) == 2
        and isinstance(urls[0], str)
        and (urls[1] is None or isinstance(urls[1], (list, tuple)))
    ):
        if parts is not None:
            raise ValueError("Cannot specify parts both as arg and kwarg")
        urls = [urls]

    if any(not isinstance(u, str) for u in urls):
        if parts is not None:
            raise ValueError("Cannot specify parts both as arg and kwarg")

    return urls


def _ensure_parts(parts):
    if parts is None:
        return None
    if parts == [None]:
        return None
    if len(parts) == 2 and isinstance(parts[0], int) and isinstance(parts[1], int):
        parts = [parts]
    parts = [SimplePart(offset, length) for offset, length in parts]
    if len(parts) == 0:
        return None
    return parts


def ensure_urls_and_parts(urls, parts, compress=True):
    if not isinstance(urls, (list, tuple)):
        urls = [urls]

    parts = _ensure_parts(parts)
    result = []
    for v in urls:
        if isinstance(v, (list, tuple)):
            u, p = v
            result.append((u, _ensure_parts(p)))
        else:
            result.append((v, parts))

    urls_and_parts = []
    # Break into ascending order if needed
    for url, parts in result:
        if parts is None:
            urls_and_parts.append((url, None))
            continue

        last = 0
        newparts = []
        for p in parts:
            if p.offset < last:
                if newparts:
                    urls_and_parts.append((url, compress_parts(newparts)))
                    newparts = []
            newparts.append(p)
            last = p.offset
        urls_and_parts.append((url, compress_parts(newparts)))

    return urls_and_parts


def compress_parts(parts):
    last = -1
    result = []
    # Compress and check
    for offset, length in parts:
        assert offset >= 0 and length > 0
        if offset < last:
            raise Exception(
                f"Offsets and lengths must be in order, and not overlapping:"
                f" offset={offset}, end of previous part={last}"
            )
        if offset == last:
            # Compress
            offset, prev_length = result.pop()
            length += prev_length

        result.append((offset, length))
        last = offset + length
    return tuple(SimplePart(offset, length) for offset, length in result)


class PathAndParts:
    compress = None
    sequence = None

    def __init__(self, path, parts):
        self.path, self.parts = self._parse(path, parts)

    def is_empty(self):
        return not (self.parts is not None and any(x is not None for x in self.parts))

    def update(self, path):
        if self.path != path:
            self.path, self.parts = self._parse(path, self.parts)

    def _parse(self, paths, parts):
        """Preprocess paths and parts.

        Parameters
        ----------
        paths: str or list/tuple
            The path(s). When it is a sequence either each
            item is a path (str), or a pair of a path and :ref:`parts <parts>`.
        parts: part,list/tuple of parts or None.
            The :ref:`parts <parts>`.

        Returns
        -------
        str or list of str
            The path or paths.
        SimplePart, list or tuple, None
            The parts (one for each path). A part can be a single
            SimplePart, a list/tuple of SimpleParts or None.

        """
        if parts is None:
            if isinstance(paths, str):
<<<<<<< HEAD
                if not self.sequence:
                    return paths, None
                else:
                    return [paths], [None]
            elif isinstance(paths, (list, tuple)) and all(
                isinstance(p, str) for p in paths
            ):
=======
                return paths, None
            elif isinstance(paths, (list, tuple)) and all(isinstance(p, str) for p in paths):
>>>>>>> 29634372
                return paths, [None] * len(paths)

        paths = check_urls_and_parts(paths, parts)
        paths_and_parts = ensure_urls_and_parts(paths, parts, compress=self.compress)

        paths, parts = zip(*paths_and_parts)
        assert len(paths) == len(parts)

        if not self.sequence and len(paths) == 1:
            return paths[0], parts[0]
        else:
            return paths, parts

    def zipped(self):
        return [(pt, pr) for pt, pr in self]

    def __iter__(self):
        path = self.path
        parts = self.parts
        if isinstance(self.path, str):
            path = [self.path]
            parts = [self.parts]
        return zip(path, parts)<|MERGE_RESOLUTION|>--- conflicted
+++ resolved
@@ -148,7 +148,6 @@
 
 class PathAndParts:
     compress = None
-    sequence = None
 
     def __init__(self, path, parts):
         self.path, self.parts = self._parse(path, parts)
@@ -182,18 +181,8 @@
         """
         if parts is None:
             if isinstance(paths, str):
-<<<<<<< HEAD
-                if not self.sequence:
-                    return paths, None
-                else:
-                    return [paths], [None]
-            elif isinstance(paths, (list, tuple)) and all(
-                isinstance(p, str) for p in paths
-            ):
-=======
                 return paths, None
             elif isinstance(paths, (list, tuple)) and all(isinstance(p, str) for p in paths):
->>>>>>> 29634372
                 return paths, [None] * len(paths)
 
         paths = check_urls_and_parts(paths, parts)
@@ -201,8 +190,7 @@
 
         paths, parts = zip(*paths_and_parts)
         assert len(paths) == len(parts)
-
-        if not self.sequence and len(paths) == 1:
+        if len(paths) == 1:
             return paths[0], parts[0]
         else:
             return paths, parts
