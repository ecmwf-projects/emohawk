[build-system]
requires = [ "setuptools>=61", "setuptools-scm>=8" ]

[project]
name = "earthkit-data"
description = "A format-agnostic Python interface for geospatial data"
readme = "README.md"
license = { text = "Apache License Version 2.0" }
authors = [
  { name = "European Centre for Medium-Range Weather Forecasts (ECMWF)", email = "software.support@ecmwf.int" },
]
requires-python = ">=3.9"
classifiers = [
  "Development Status :: 2 - Pre-Alpha",
  "Intended Audience :: Developers",
  "License :: OSI Approved :: Apache Software License",
  "Operating System :: OS Independent",
  "Programming Language :: Python :: 3 :: Only",
  "Programming Language :: Python :: 3.9",
  "Programming Language :: Python :: 3.10",
  "Programming Language :: Python :: 3.11",
  "Programming Language :: Python :: 3.12",
  "Programming Language :: Python :: Implementation :: CPython",
  "Programming Language :: Python :: Implementation :: PyPy",
]
dynamic = [ "version" ]
dependencies = [
  "array-api-compat",
  "cfgrib>=0.9.10.1",
  "dask",
  "earthkit-geo>=0.2",
  "earthkit-meteo>=0.0.1",
  "eccodes>=1.7",
  "entrypoints",
  "filelock",
  "jinja2",
  "jsonschema",
  "lru-dict",
  "markdown",
  "multiurl>=0.3.1",
  "netcdf4",
  "pandas",
  "pdbufr>=0.11",
  "pyyaml",
  "tqdm>=4.63",
  "xarray>=0.19",
]

optional-dependencies.all = [
  "aws-requests-auth",
  "cartopy",
  "cdsapi>=0.7.2",
<<<<<<< HEAD
  "covjsonkit>=0.0.25",
=======
  "covjsonkit>=0.0.28",
>>>>>>> bb84b9eb
  "ecmwf-api-client>=1.6.1",
  "ecmwf-opendata>=0.3.3",
  "geopandas",
  "hda",
  "polytope-client>=0.7.4",
  "pyfdb>=0.1",
  "pyodc",
]
<<<<<<< HEAD
optional-dependencies.cds = [ "cdsapi>=0.7.2" ]
optional-dependencies.ci = [ "torch" ]
optional-dependencies.covjsonkit = [ "covjsonkit>=0.0.25" ]
=======
optional-dependencies.cds = [
  "cdsapi>=0.7.2",
]
optional-dependencies.ci = [
  "array-api-compat",
  "torch",
]
optional-dependencies.covjsonkit = [
  "covjsonkit>=0.0.28",
]
>>>>>>> bb84b9eb
optional-dependencies.dev = [
  "aws-requests-auth",
  "cartopy",
  "cdsapi>=0.7.2",
<<<<<<< HEAD
  "covjsonkit>=0.0.25",
=======
  "covjsonkit>=0.0.28",
>>>>>>> bb84b9eb
  "earthkit-data-demo-source",
  "ecmwf-api-client>=1.6.1",
  "ecmwf-opendata>=0.3.3",
  "geopandas",
  "hda",
  "nbconvert",
  "nbformat",
  "polytope-client>=0.7.4",
  "pyfdb>=0.1",
  "pyodc",
  "pytest",
  "pytest-cov",
  "pytest-forked",
  "pytest-timeout",
]
<<<<<<< HEAD
optional-dependencies.docs = [
  "nbsphinx",
  "pygments>=2.6.1",
  "sphinx>=7.3.7",
  "sphinx-autoapi",
  "sphinx-copybutton",
  "sphinx-issues",
  "sphinx-rtd-theme",
  "sphinx-tabs",
]
optional-dependencies.ecmwf-opendata = [ "ecmwf-opendata>=0.3.3" ]
optional-dependencies.fdb = [ "pyfdb>=0.1" ]
optional-dependencies.geopandas = [ "geopandas" ]
optional-dependencies.mars = [ "ecmwf-api-client>=1.6.1" ]
optional-dependencies.odb = [ "pyodc" ]
optional-dependencies.polytope = [ "polytope-client>=0.7.4" ]
optional-dependencies.projection = [ "cartopy" ]
optional-dependencies.s3 = [ "aws-requests-auth", "botocore" ]
=======
optional-dependencies.ecmwf-opendata = [
  "ecmwf-opendata>=0.3.3",
]
optional-dependencies.fdb = [
  "pyfdb",
]
optional-dependencies.geopandas = [
  "geopandas",
]
optional-dependencies.mars = [
  "ecmwf-api-client>=1.6.1",
]
optional-dependencies.odb = [
  "pyodc",
]
optional-dependencies.polytope = [
  "polytope-client>=0.7.4",
]
optional-dependencies.projection = [
  "cartopy",
]
>>>>>>> bb84b9eb
optional-dependencies.test = [
  "earthkit-data-demo-source",
  "nbconvert",
  "nbformat",
  "pytest",
  "pytest-cov",
  "pytest-forked",
  "pytest-timeout",
]
optional-dependencies.wekeo = [ "hda" ]
urls.Documentation = "https://earthkit-data.readthedocs.io/"
urls.Homepage = "https://github.com/ecmwf/earthkit-data/"
urls.Issues = "https://github.com/ecmwf/earthkit-data.issues"
urls.Repository = "https://github.com/ecmwf/earthkit-data/"

entry-points."xarray.backends".earthkit = "earthkit.data.utils.xarray.engine:EarthkitBackendEntrypoint"

[tool.setuptools.packages.find]
include = [ "earthkit.data" ]
where = [ "src/" ]

[tool.setuptools_scm]
version_file = "src/earthkit/data/_version.py"

[tool.isort]
profile = "black"

[tool.coverage.run]
branch = "true"

[tool.pydocstyle]
add_ignore = [ "D1", "D200", "D205", "D400", "D401" ]
convention = "numpy"<|MERGE_RESOLUTION|>--- conflicted
+++ resolved
@@ -20,6 +20,7 @@
   "Programming Language :: Python :: 3.10",
   "Programming Language :: Python :: 3.11",
   "Programming Language :: Python :: 3.12",
+  "Programming Language :: Python :: 3.13",
   "Programming Language :: Python :: Implementation :: CPython",
   "Programming Language :: Python :: Implementation :: PyPy",
 ]
@@ -45,16 +46,10 @@
   "tqdm>=4.63",
   "xarray>=0.19",
 ]
-
 optional-dependencies.all = [
-  "aws-requests-auth",
   "cartopy",
   "cdsapi>=0.7.2",
-<<<<<<< HEAD
-  "covjsonkit>=0.0.25",
-=======
   "covjsonkit>=0.0.28",
->>>>>>> bb84b9eb
   "ecmwf-api-client>=1.6.1",
   "ecmwf-opendata>=0.3.3",
   "geopandas",
@@ -63,31 +58,13 @@
   "pyfdb>=0.1",
   "pyodc",
 ]
-<<<<<<< HEAD
 optional-dependencies.cds = [ "cdsapi>=0.7.2" ]
 optional-dependencies.ci = [ "torch" ]
-optional-dependencies.covjsonkit = [ "covjsonkit>=0.0.25" ]
-=======
-optional-dependencies.cds = [
-  "cdsapi>=0.7.2",
-]
-optional-dependencies.ci = [
-  "array-api-compat",
-  "torch",
-]
-optional-dependencies.covjsonkit = [
-  "covjsonkit>=0.0.28",
-]
->>>>>>> bb84b9eb
+optional-dependencies.covjsonkit = [ "covjsonkit>=0.0.28" ]
 optional-dependencies.dev = [
-  "aws-requests-auth",
   "cartopy",
   "cdsapi>=0.7.2",
-<<<<<<< HEAD
-  "covjsonkit>=0.0.25",
-=======
   "covjsonkit>=0.0.28",
->>>>>>> bb84b9eb
   "earthkit-data-demo-source",
   "ecmwf-api-client>=1.6.1",
   "ecmwf-opendata>=0.3.3",
@@ -103,7 +80,6 @@
   "pytest-forked",
   "pytest-timeout",
 ]
-<<<<<<< HEAD
 optional-dependencies.docs = [
   "nbsphinx",
   "pygments>=2.6.1",
@@ -122,29 +98,6 @@
 optional-dependencies.polytope = [ "polytope-client>=0.7.4" ]
 optional-dependencies.projection = [ "cartopy" ]
 optional-dependencies.s3 = [ "aws-requests-auth", "botocore" ]
-=======
-optional-dependencies.ecmwf-opendata = [
-  "ecmwf-opendata>=0.3.3",
-]
-optional-dependencies.fdb = [
-  "pyfdb",
-]
-optional-dependencies.geopandas = [
-  "geopandas",
-]
-optional-dependencies.mars = [
-  "ecmwf-api-client>=1.6.1",
-]
-optional-dependencies.odb = [
-  "pyodc",
-]
-optional-dependencies.polytope = [
-  "polytope-client>=0.7.4",
-]
-optional-dependencies.projection = [
-  "cartopy",
-]
->>>>>>> bb84b9eb
 optional-dependencies.test = [
   "earthkit-data-demo-source",
   "nbconvert",
