# (C) Copyright 2022 ECMWF.
#
# This software is licensed under the terms of the Apache Licence Version 2.0
# which can be obtained at http://www.apache.org/licenses/LICENSE-2.0.
# In applying this licence, ECMWF does not waive the privileges and immunities
# granted to it by virtue of its status as an intergovernmental organisation
# nor does it submit to any jurisdiction.


import fnmatch
import os
import shutil

import emohawk
from emohawk.wrappers.xarray import XArrayDatasetWrapper

from . import Reader, get_reader


class GlobFilter:
    def __init__(self, pattern, top):
        self.pattern = pattern
        self.skip = len(top) + 1

    def __call__(self, path):
        match = fnmatch.fnmatch(path[self.skip :], self.pattern)
        return match


def make_file_filter(filter, top):
    if filter is None:
        return lambda _: True

    if callable(filter):
        return filter

    if isinstance(filter, str):
        return GlobFilter(filter, top)

    raise TypeError(f"Invalid filter {filter}")


class DirectoryReader(Reader):
    """
    Class for reading and polymorphing files stored in directories.
    """

    def __init__(self, source):
        super().__init__(source)
        self.__xarray_wrapper = None
        self.__xarray_kwargs = dict()

        self._content = []

        filter = make_file_filter(None, self.source)

        for root, _, files in os.walk(self.source):
            for file in files:
                full = os.path.join(root, file)
                if filter(full):
                    self._content.append(full)

    def mutate(self):
        if len(self._content) == 1:
            return get_reader(self._content[0])
        return self

    def mutate_source(self):
        return [emohawk.open(path) for path in sorted(self._content)]

    def save(self, path):
        shutil.copytree(self.path, path)

    def write(self, f):
        raise NotImplementedError()

    def _xarray_wrapper_concat(self, **kwargs):
        if self.__xarray_wrapper is None or kwargs != self.__xarray_kwargs:
            m_sources = self.mutate_source()
            dataset = type(m_sources[0]).to_xarray_multi_from_paths(
                sorted(self._content), **kwargs
            )
            self.__xarray_kwargs = kwargs.copy()
            self.__xarray_wrapper = XArrayDatasetWrapper(dataset)
        return self.__xarray_wrapper

    def _xarray_wrapper_list(self, **kwargs):
        if self.__xarray_wrapper is None or kwargs != self.__xarray_kwargs:
            m_sources = self.mutate_source()
            dataset_list = [m_source.to_xarray(**kwargs) for m_source in m_sources]
            self.__xarray_wrapper = [
                XArrayDatasetWrapper(dataset) for dataset in dataset_list
            ]
            self.__xarray_kwargs = kwargs.copy()
        return self.__xarray_wrapper

    def _to_xarray(self, *args, **kwargs):
<<<<<<< HEAD

        if not kwargs.get("concat", True):
            return [
                _xr_wrapper.to_xarray(**kwargs)
                for _xr_wrapper in self._xarray_wrapper_list(**self.__xarray_kwargs)
            ]

        try:
            return self._xarray_wrapper_concat(**self.__xarray_kwargs)._to_xarray(
                **kwargs
            )
        except:  # noqa: E722
            # If any incompatibility issue with directory contents, return a list of xarrays
            return [
                _xr_wrapper.to_xarray(**kwargs)
                for _xr_wrapper in self._xarray_wrapper_list(**self.__xarray_kwargs)
            ]
=======
        return self._xarray_wrapper(**kwargs)._to_xarray()
>>>>>>> 8a9d1355


def reader(path, magic=None, deeper_check=False, **kwargs):
    if magic is None or os.path.isdir(path):
        return DirectoryReader(path)<|MERGE_RESOLUTION|>--- conflicted
+++ resolved
@@ -95,27 +95,21 @@
         return self.__xarray_wrapper
 
     def _to_xarray(self, *args, **kwargs):
-<<<<<<< HEAD
 
         if not kwargs.get("concat", True):
             return [
-                _xr_wrapper.to_xarray(**kwargs)
-                for _xr_wrapper in self._xarray_wrapper_list(**self.__xarray_kwargs)
+                _xr_wrapper.to_xarray()
+                for _xr_wrapper in self._xarray_wrapper_list(**kwargs)
             ]
 
         try:
-            return self._xarray_wrapper_concat(**self.__xarray_kwargs)._to_xarray(
-                **kwargs
-            )
+            return self._xarray_wrapper_concat(**kwargs)._to_xarray()
         except:  # noqa: E722
             # If any incompatibility issue with directory contents, return a list of xarrays
             return [
-                _xr_wrapper.to_xarray(**kwargs)
-                for _xr_wrapper in self._xarray_wrapper_list(**self.__xarray_kwargs)
+                _xr_wrapper.to_xarray()
+                for _xr_wrapper in self._xarray_wrapper_list(**kwargs)
             ]
-=======
-        return self._xarray_wrapper(**kwargs)._to_xarray()
->>>>>>> 8a9d1355
 
 
 def reader(path, magic=None, deeper_check=False, **kwargs):
