--- conflicted
+++ resolved
@@ -72,10 +72,7 @@
     pytest-forked
     pytest-timeout
     nbformat
-<<<<<<< HEAD
-=======
     nbconvert
->>>>>>> d2aca5ca
 
 [flake8]
 max-line-length = 110
